namespace runtime {
  export interface Location {
    line: number;
    column: number;
    offset: number;
  }
  export interface LocationRange {
    source?: string | GrammarLocation;
    start: Location;
    end: Location;
  }
  export interface Range {
    source?: string | GrammarLocation;
    start: number;
    end: number;
  }
  export class GrammarLocation {
    source: string | GrammarLocation;
    start: Location;
    constructor(source: string | GrammarLocation, start: Location) {
      this.source = source;
      this.start = start;
    }
    toString(): string {
      return String(this.source);
    }
    offset(loc: Location): Location {
      return {
        line: loc.line + this.start.line - 1,
        column:
          loc.line === 1 ? loc.column + this.start.column - 1 : loc.column,
        offset: loc.offset + this.start.offset,
      };
    }
    static offsetStart(range: LocationRange): Location {
      if (range.source instanceof GrammarLocation) {
        return range.source.offset(range.start);
      }
      return range.start;
    }
    static offsetEnd(range: LocationRange): Location {
      if (range.source instanceof GrammarLocation) {
        return range.source.offset(range.end);
      }
      return range.end;
    }
  }
  export function padEnd(str: string, targetLength: number, padString: string) {
    padString = padString || " ";
    if (str.length > targetLength) {
      return str;
    }
    targetLength -= str.length;
    padString += padString.repeat(targetLength);
    return str + padString.slice(0, targetLength);
  }
  export interface Expectation {
    type: "literal" | "class" | "any" | "end" | "pattern" | "other";
    value: string;
  }
  export class ParseFailure {}
  export class ParseOptions {
    currentPosition?: number;
    silentFails?: number;
    maxFailExpected?: Expectation[];
    grammarSource?: string | GrammarLocation;
    library?: boolean;
    startRule?: string;
    [index: string]: unknown;
  }
  export type Result<T> = Failure | Success<T>;
  export interface Failure {
    success: false;
    remainder: string;
    failedExpectations: FailedExpectation[];
  }
  export interface Success<T> {
    success: true;
    value: T;
    remainder: string;
    failedExpectations: FailedExpectation[];
  }
  export interface FailedExpectation {
    expectation: Expectation;
    remainder: string;
  }
  export function isFailure(r: Result<unknown>): r is Failure {
    return !r.success;
  }
  function getLine(input: string, offset: number) {
    let line = 1;
    for (let i = 0; i < offset; i++) {
      if (input[i] === "\r") {
        if (input[i + 1] === "\n") {
          i++;
        }
        line++;
      } else if (input[i] === "\n") {
        line++;
      }
    }
    return line;
  }
  function getColumn(input: string, offset: number) {
    let column = 1;
    for (let i = offset; i > 0; i--) {
      if (["\n", "\r"].includes(input[i - 1])) {
        break;
      }
      column++;
    }
    return column;
  }
  export function getLocation(
    source: string | GrammarLocation | undefined,
    input: string,
    start: string,
    remainder: string,
  ): runtime.LocationRange {
    return {
      source,
      start: {
        offset: input.length - start.length,
        line: getLine(input, input.length - start.length),
        column: getColumn(input, input.length - start.length),
      },
      end: {
        offset: input.length - remainder.length,
        line: getLine(input, input.length - remainder.length),
        column: getColumn(input, input.length - remainder.length),
      },
    };
  }
  export function getRange(
    source: string | GrammarLocation | undefined,
    input: string,
    start: string,
    remainder: string,
  ) {
    return {
      source,
      start: input.length - start.length,
      end: input.length - remainder.length,
    };
  }
  export function getText(start: string, remainder: string) {
    return start.slice(0, remainder.length > 0 ? -remainder.length : undefined);
  }
}
export class ParseError extends Error {
  rawMessage: string;
  location: runtime.LocationRange;
  constructor(
    message: string,
    location: runtime.LocationRange,
    name = "parse error",
  ) {
    super(ParseError.#formatMessage(message, location));
    this.name = name;
    this.rawMessage = message;
    this.location = location;
  }
  static #formatMessage(message: string, location: runtime.LocationRange) {
    const source =
      location.source !== undefined ? String(location.source) : "<input>";
    return (
      `${source}:${location.start.line}:${location.start.column}: ` + message
    );
  }
}
export class ParseSyntaxError extends ParseError {
  expected: runtime.Expectation[];
  found: string | null;
  constructor(
    expected: runtime.Expectation[],
    found: string,
    location: runtime.LocationRange,
    name = "syntax error",
  ) {
    super(ParseSyntaxError.#formatMessage(expected, found), location, name);
    this.expected = expected;
    this.found = found;
  }
  static #formatMessage(
    expected: runtime.Expectation[],
    found: string,
  ): string {
    function encode(s: string): string {
      return (
        "'" +
        s.replace(/[\\\x07\b\f\n\r\t\v']/g, (match) => {
          switch (match) {
            case "\\":
              return "\\\\";
            case "\x07":
              return "\\x07";
            case "\b":
              return "\\b";
            case "\f":
              return "\\f";
            case "\n":
              return "\\n";
            case "\r":
              return "\\r";
            case "\t":
              return "\\t";
            case "\v":
              return "\\v";
            case "'":
              return "\\'";
            default:
              throw new Error(
                "Unexpected string encoding replacement character. This should be an unreachable error.",
              );
          }
        }) +
        "'"
      );
    }
    function describeExpected(expected: runtime.Expectation[]): string {
      const descriptions = [
        ...new Set(
          expected.map((e) => {
            if (e.type === "literal") {
              return encode(e.value);
            }
            return e.value;
          }),
        ),
      ];
      descriptions.sort();
      switch (descriptions.length) {
        case 1:
          return descriptions[0];
        case 2:
          return `${descriptions[0]} or ${descriptions[1]}`;
        default:
          return (
            descriptions.slice(0, -1).join(", ") +
            ", or " +
            descriptions[descriptions.length - 1]
          );
      }
    }
    function describeFound(found: string): string {
      return found.length === 1 ? found : "end of input";
    }
    return (
      "found " +
      describeFound(found) +
      " but expecting " +
      describeExpected(expected)
    );
  }
}
import type {
  Expr,
  Expr_CreateStruct_Entry,
} from "@bufbuild/cel-spec/cel/expr/syntax_pb.js";
import Builder from "./builder.js";
import LogicManager from "./logic-manager.js";
const builder = new Builder();
const item2: runtime.Expectation = {
  type: "any",
  value: "any character",
};
const item40: runtime.Expectation = {
  type: "class",
  value: "/^[\\t\\n\\f\\r ]/g",
};
const item41: runtime.Expectation = {
  type: "other",
  value: "whitespace",
};
const item47: runtime.Expectation = {
  type: "literal",
  value: "//",
};
const item50: runtime.Expectation = {
  type: "class",
  value: "/^[^\\r\\n]/g",
};
const item55: runtime.Expectation = {
  type: "class",
  value: "/^[\\r\\n]/g",
};
const item56: runtime.Expectation = {
  type: "other",
  value: "new line",
};
const item58: runtime.Expectation = {
  type: "other",
  value: "comment",
};
const item75: runtime.Expectation = {
  type: "literal",
  value: "-",
};
const item81: runtime.Expectation = {
  type: "other",
  value: "digit",
};
const item83: runtime.Expectation = {
  type: "literal",
  value: ".",
};
const item93: runtime.Expectation = {
  type: "class",
  value: "/^[+\\-]/g",
};
const item104: runtime.Expectation = {
  type: "other",
  value: "float literal",
};
const item114: runtime.Expectation = {
  type: "literal",
  value: "0x",
};
const item124: runtime.Expectation = {
  type: "class",
  value: "/^[uU]/g",
};
const item127: runtime.Expectation = {
  type: "other",
  value: "unsigned integer literal",
};
const item143: runtime.Expectation = {
  type: "other",
  value: "integer literal",
};
const item153: runtime.Expectation = {
  type: "class",
  value: "/^[rR]/g",
};
const item158: runtime.Expectation = {
  type: "literal",
  value: '"""',
};
const item171: runtime.Expectation = {
  type: "literal",
  value: "'''",
};
const item182: runtime.Expectation = {
  type: "literal",
  value: '"',
};
const item194: runtime.Expectation = {
  type: "literal",
  value: "'",
};
const item222: runtime.Expectation = {
  type: "literal",
  value: "\\",
};
const item224: runtime.Expectation = {
  type: "class",
  value: "/^[xX]/g",
};
const item233: runtime.Expectation = {
  type: "other",
  value: "byte value",
};
const item239: runtime.Expectation = {
  type: "literal",
  value: "\\u",
};
const item247: runtime.Expectation = {
  type: "literal",
  value: "\\U",
};
const item259: runtime.Expectation = {
  type: "class",
  value: "/^[0-3]/g",
};
const item265: runtime.Expectation = {
  type: "other",
  value: "escaped bytes",
};
const item266: runtime.Expectation = {
  type: "other",
  value: "byte sequence",
};
const item272: runtime.Expectation = {
  type: "class",
  value: "/^[abfnrtv]/g",
};
const item278: runtime.Expectation = {
  type: "class",
  value: "/^[\"'`\\\\?]/g",
};
const item279: runtime.Expectation = {
  type: "other",
  value: "escaped character",
};
const item326: runtime.Expectation = {
  type: "other",
  value: "quoted character sequence",
};
const item328: runtime.Expectation = {
  type: "other",
  value: "string literal",
};
const item334: runtime.Expectation = {
  type: "class",
  value: "/^[bB]/g",
};
const item338: runtime.Expectation = {
  type: "other",
  value: "bytes literal",
};
const item345: runtime.Expectation = {
  type: "literal",
  value: "true",
};
const item347: runtime.Expectation = {
  type: "literal",
  value: "false",
};
const item349: runtime.Expectation = {
  type: "other",
  value: "boolean literal",
};
const item355: runtime.Expectation = {
  type: "literal",
  value: "null",
};
const item361: runtime.Expectation = {
  type: "other",
  value: "null literal",
};
const item374: runtime.Expectation = {
  type: "class",
  value: "/^[_a-zA-Z]/g",
};
const item379: runtime.Expectation = {
  type: "other",
  value: "identifier",
};
const item381: runtime.Expectation = {
  type: "literal",
  value: "(",
};
const item386: runtime.Expectation = {
  type: "literal",
  value: ",",
};
const item388: runtime.Expectation = {
  type: "literal",
  value: ")",
};
const item408: runtime.Expectation = {
  type: "other",
  value: "selector",
};
const item413: runtime.Expectation = {
  type: "literal",
  value: "{",
};
const item423: runtime.Expectation = {
  type: "literal",
  value: ":",
};
const item432: runtime.Expectation = {
  type: "literal",
  value: "}",
};
const item451: runtime.Expectation = {
  type: "literal",
  value: "[",
};
const item456: runtime.Expectation = {
  type: "literal",
  value: "]",
};
const item524: runtime.Expectation = {
  type: "literal",
  value: "!",
};
const item540: runtime.Expectation = {
  type: "class",
  value: "/^[*\\/%]/g",
};
const item577: runtime.Expectation = {
  type: "literal",
  value: "<=",
};
const item579: runtime.Expectation = {
  type: "literal",
  value: "<",
};
const item581: runtime.Expectation = {
  type: "literal",
  value: ">=",
};
const item583: runtime.Expectation = {
  type: "literal",
  value: ">",
};
const item585: runtime.Expectation = {
  type: "literal",
  value: "==",
};
const item587: runtime.Expectation = {
  type: "literal",
  value: "!=",
};
const item591: runtime.Expectation = {
  type: "literal",
  value: "in",
};
const item593: runtime.Expectation = {
  type: "other",
  value: "relational operator",
};
const item601: runtime.Expectation = {
  type: "literal",
  value: "&&",
};
const item607: runtime.Expectation = {
  type: "literal",
  value: "||",
};
const item616: runtime.Expectation = {
  type: "literal",
  value: "?",
};
const item624: runtime.Expectation = {
  type: "end",
  value: "end of input",
};
export function parse(
  input: string,
  options: runtime.ParseOptions = new runtime.ParseOptions(),
): Expr {
  const parse$source = options.grammarSource;
  const result = item1(input);
  if (result.success === true) {
    return result.value;
  }
  let remainder = input;
  let failedExpectations: runtime.FailedExpectation[] = [];
  for (const e of result.failedExpectations) {
    if (e.remainder.length < remainder.length) {
      remainder = e.remainder;
      failedExpectations = [];
    }
    if (e.remainder.length === remainder.length) {
      failedExpectations.push(e);
    }
  }
  throw new ParseSyntaxError(
    failedExpectations.map((e) => e.expectation),
    remainder.slice(0, 1),
    runtime.getLocation(parse$source, input, remainder, remainder),
  );
  function item103(
    location: () => runtime.LocationRange,
    range: () => runtime.Range,
    text: () => string,
    offset: () => number,
    error: (s: string, l?: runtime.LocationRange) => void,
    digits: string,
  ): Expr {
    return builder.newDoubleExpr(offset(), digits);
  }
  function item126(
    location: () => runtime.LocationRange,
    range: () => runtime.Range,
    text: () => string,
    offset: () => number,
    error: (s: string, l?: runtime.LocationRange) => void,
    digits: string,
  ): Expr {
    return builder.newUnsignedInt64Expr(offset(), digits);
  }
  function item142(
    location: () => runtime.LocationRange,
    range: () => runtime.Range,
    text: () => string,
    offset: () => number,
    error: (s: string, l?: runtime.LocationRange) => void,
    digits: string,
  ): Expr {
    return builder.newInt64Expr(offset(), digits);
  }
  function item235(
    location: () => runtime.LocationRange,
    range: () => runtime.Range,
    text: () => string,
    offset: () => number,
    error: (s: string, l?: runtime.LocationRange) => void,
    value: string,
  ): number {
    return parseInt(value, 16);
  }
  function item243(
    location: () => runtime.LocationRange,
    range: () => runtime.Range,
    text: () => string,
    offset: () => number,
    error: (s: string, l?: runtime.LocationRange) => void,
    value: string,
  ): number {
    return parseInt(value, 16);
  }
  function item251(
    location: () => runtime.LocationRange,
    range: () => runtime.Range,
    text: () => string,
    offset: () => number,
    error: (s: string, l?: runtime.LocationRange) => void,
    value: string,
  ): number {
    return parseInt(value, 16);
  }
  function item264(
    location: () => runtime.LocationRange,
    range: () => runtime.Range,
    text: () => string,
    offset: () => number,
    error: (s: string, l?: runtime.LocationRange) => void,
    value: string,
  ): number {
    return parseInt(value, 8);
  }
  function item273(
    location: () => runtime.LocationRange,
    range: () => runtime.Range,
    text: () => string,
    offset: () => number,
    error: (s: string, l?: runtime.LocationRange) => void,
    value: string,
  ): "\u0007" | "\b" | "\f" | "\n" | "\r" | "\t" | "\v" {
    switch (value) {
      case "a":
        return "\x07";
      case "b":
        return "\b";
      case "f":
        return "\f";
      case "n":
        return "\n";
      case "r":
        return "\r";
      case "t":
        return "\t";
      case "v":
        return "\v";
    }
    throw new Error();
  }
  function item327(
    location: () => runtime.LocationRange,
    range: () => runtime.Range,
    text: () => string,
    offset: () => number,
    error: (s: string, l?: runtime.LocationRange) => void,
    bytes:
      | string[]
      | (
          | number[]
          | "\u0007"
          | "\b"
          | "\f"
          | "\n"
          | "\r"
          | "\t"
          | "\v"
          | string
        )[],
  ): Expr {
    return builder.newStringExpr(offset(), bytes);
  }
  function item337(
    location: () => runtime.LocationRange,
    range: () => runtime.Range,
    text: () => string,
    offset: () => number,
    error: (s: string, l?: runtime.LocationRange) => void,
    bytes:
      | string[]
      | (
          | number[]
          | "\u0007"
          | "\b"
          | "\f"
          | "\n"
          | "\r"
          | "\t"
          | "\v"
          | string
        )[],
  ): Expr {
    return builder.newBytesExpr(offset(), bytes);
  }
  function item348(
    location: () => runtime.LocationRange,
    range: () => runtime.Range,
    text: () => string,
    offset: () => number,
    error: (s: string, l?: runtime.LocationRange) => void,
    keyword: "true" | "false",
  ): Expr {
    return builder.newBoolExpr(offset(), keyword);
  }
  function item360(
    location: () => runtime.LocationRange,
    range: () => runtime.Range,
    text: () => string,
    offset: () => number,
    error: (s: string, l?: runtime.LocationRange) => void,
  ): Expr {
    return builder.newNullExpr(offset());
  }
  function item378(
    location: () => runtime.LocationRange,
    range: () => runtime.Range,
    text: () => string,
    offset: () => number,
    error: (s: string, l?: runtime.LocationRange) => void,
    id: string,
  ): string {
    if (
      [
        "true",
        "false",
        "null",
        "in",
        "as",
        "break",
        "const",
        "continue",
        "else",
        "for",
        "function",
        "if",
        "import",
        "let",
        "loop",
        "package",
        "namespace",
        "return",
        "var",
        "void",
        "while",
      ].includes(id)
    ) {
      error("reserved identifier");
    }
    return id;
  }
  function item390(
    location: () => runtime.LocationRange,
    range: () => runtime.Range,
    text: () => string,
    offset: () => number,
    error: (s: string, l?: runtime.LocationRange) => void,
    identifier: string,
    args: Expr[],
  ): Expr {
    return builder.newCallExpr(offset(), identifier, args);
  }
  function item407(
    location: () => runtime.LocationRange,
    range: () => runtime.Range,
    text: () => string,
    offset: () => number,
    error: (s: string, l?: runtime.LocationRange) => void,
    selector: string,
  ): string {
    if (["true", "false", "null", "in"].includes(selector)) {
      error("reserved keyword");
    }
    return selector;
  }
  function item427(
    location: () => runtime.LocationRange,
    range: () => runtime.Range,
    text: () => string,
    offset: () => number,
    error: (s: string, l?: runtime.LocationRange) => void,
    key: string,
    value: Expr,
  ): Expr_CreateStruct_Entry {
    return builder.newStructEntry(offset(), key, value);
  }
  function item434(
    location: () => runtime.LocationRange,
    range: () => runtime.Range,
    text: () => string,
    offset: () => number,
    error: (s: string, l?: runtime.LocationRange) => void,
    dot: "." | null,
    name: string[],
    entries: Expr_CreateStruct_Entry[],
  ): Expr {
    return builder.newStructExpr(
      offset(),
      entries,
      (dot !== null ? dot : "") + name.join("."),
    );
  }
  function item441(
    location: () => runtime.LocationRange,
    range: () => runtime.Range,
    text: () => string,
    offset: () => number,
    error: (s: string, l?: runtime.LocationRange) => void,
    name: string,
  ): Expr {
    return builder.newIdentExpr(offset(), name);
  }
  function item458(
    location: () => runtime.LocationRange,
    range: () => runtime.Range,
    text: () => string,
    offset: () => number,
    error: (s: string, l?: runtime.LocationRange) => void,
    elements: Expr[],
  ): Expr {
    return builder.newListExpr(offset(), elements);
  }
  function item472(
    location: () => runtime.LocationRange,
    range: () => runtime.Range,
    text: () => string,
    offset: () => number,
    error: (s: string, l?: runtime.LocationRange) => void,
    key: Expr,
    value: Expr,
  ): Expr_CreateStruct_Entry {
    return builder.newMapEntry(offset(), key, value);
  }
  function item481(
    location: () => runtime.LocationRange,
    range: () => runtime.Range,
    text: () => string,
    offset: () => number,
    error: (s: string, l?: runtime.LocationRange) => void,
    entries: Expr_CreateStruct_Entry[],
  ): Expr {
    return builder.newStructExpr(offset(), entries);
  }
  function item497(
    location: () => runtime.LocationRange,
    range: () => runtime.Range,
    text: () => string,
    offset: () => number,
    error: (s: string, l?: runtime.LocationRange) => void,
    field: string,
  ): (prevExpr: Expr) => Expr {
    return (prevExpr: Expr) => builder.newSelectExpr(offset(), prevExpr, field);
  }
  function item506(
    location: () => runtime.LocationRange,
    range: () => runtime.Range,
    text: () => string,
    offset: () => number,
    error: (s: string, l?: runtime.LocationRange) => void,
    func: string,
    args: Expr[],
  ): (prevExpr: Expr) => Expr {
    return (prevExpr: Expr) =>
      builder.newMemberCallExpr(offset(), prevExpr, func, args);
  }
  function item513(
    location: () => runtime.LocationRange,
    range: () => runtime.Range,
    text: () => string,
    offset: () => number,
    error: (s: string, l?: runtime.LocationRange) => void,
    index: Expr,
  ): (prevExpr: Expr) => Expr {
    return (prevExpr: Expr) =>
      builder.newCallExpr(offset(), "_[_]", [prevExpr, index]);
  }
  function item516(
    location: () => runtime.LocationRange,
    range: () => runtime.Range,
    text: () => string,
    offset: () => number,
    error: (s: string, l?: runtime.LocationRange) => void,
    primary: Expr,
    tail: ((prevExpr: Expr) => Expr)[],
  ): Expr {
    /* : Expr */
    if (tail.length === 0) {
      return primary;
    }
    return tail.reduce((expr, op) => op(expr), primary);
  }
  function item529(
    location: () => runtime.LocationRange,
    range: () => runtime.Range,
    text: () => string,
    offset: () => number,
    error: (s: string, l?: runtime.LocationRange) => void,
    ops: string,
    expr: Expr,
  ): Expr {
    /* : Expr */
    if (ops.length % 2 === 0) {
      return expr;
    }
    if (
      expr.exprKind.case === "callExpr" &&
      expr.exprKind.value.function === `${ops[0]}_`
    ) {
      return expr.exprKind.value.args[0];
    }
    return builder.newCallExpr(offset(), `${ops[0]}_`, [expr]);
  }
  function item541(
    location: () => runtime.LocationRange,
    range: () => runtime.Range,
    text: () => string,
    offset: () => number,
    error: (s: string, l?: runtime.LocationRange) => void,
    o: string,
  ): string {
    return `_${o}_`;
  }
  function item544(
    location: () => runtime.LocationRange,
    range: () => runtime.Range,
    text: () => string,
    offset: () => number,
    error: (s: string, l?: runtime.LocationRange) => void,
    operator: string,
    nextExpr: Expr,
  ): (prevExpr: Expr) => Expr {
    return (prevExpr: Expr) =>
      builder.newCallExpr(offset(), operator, [prevExpr, nextExpr]);
  }
  function item546(
    location: () => runtime.LocationRange,
    range: () => runtime.Range,
    text: () => string,
    offset: () => number,
    error: (s: string, l?: runtime.LocationRange) => void,
    unary: Expr,
    tail: ((prevExpr: Expr) => Expr)[] | null,
  ): Expr {
    /* : Expr */
    if (tail === null) {
      return unary;
    }
    return tail.reduce((expr, op) => op(expr), unary);
  }
  function item557(
    location: () => runtime.LocationRange,
    range: () => runtime.Range,
    text: () => string,
    offset: () => number,
    error: (s: string, l?: runtime.LocationRange) => void,
    o: string,
  ): string {
    return `_${o}_`;
  }
  function item559(
    location: () => runtime.LocationRange,
    range: () => runtime.Range,
    text: () => string,
    offset: () => number,
    error: (s: string, l?: runtime.LocationRange) => void,
    operator: string,
    nextExpr: Expr,
  ): (prevExpr: Expr) => Expr {
    return (prevExpr: Expr) =>
      builder.newCallExpr(offset(), operator, [prevExpr, nextExpr]);
  }
  function item561(
    location: () => runtime.LocationRange,
    range: () => runtime.Range,
    text: () => string,
    offset: () => number,
    error: (s: string, l?: runtime.LocationRange) => void,
    multiplication: Expr,
    tail: ((prevExpr: Expr) => Expr)[] | null,
  ): Expr {
    /* : Expr */
    if (tail === null) {
      return multiplication;
    }
    return tail.reduce((expr, op) => op(expr), multiplication);
  }
  function item588(
    location: () => runtime.LocationRange,
    range: () => runtime.Range,
    text: () => string,
    offset: () => number,
    error: (s: string, l?: runtime.LocationRange) => void,
    operator: string,
  ): string {
    return `_${operator}_`;
  }
  function item592(
    location: () => runtime.LocationRange,
    range: () => runtime.Range,
    text: () => string,
    offset: () => number,
    error: (s: string, l?: runtime.LocationRange) => void,
  ): string {
    return "@in";
  }
  function item595(
    location: () => runtime.LocationRange,
    range: () => runtime.Range,
    text: () => string,
    offset: () => number,
    error: (s: string, l?: runtime.LocationRange) => void,
    operator: string,
    nextExpr: Expr,
  ): (prevExpr: Expr) => Expr {
    return (prevExpr: Expr) =>
      builder.newCallExpr(offset(), operator, [prevExpr, nextExpr]);
  }
  function item597(
    location: () => runtime.LocationRange,
    range: () => runtime.Range,
    text: () => string,
    offset: () => number,
    error: (s: string, l?: runtime.LocationRange) => void,
    addition: Expr,
    tail: ((prevExpr: Expr) => Expr)[] | null,
  ): Expr {
    /* : Expr */
    if (tail === null) {
      return addition;
    }
    return tail.reduce((expr, op) => op(expr), addition);
  }
  function item603(
    location: () => runtime.LocationRange,
    range: () => runtime.Range,
    text: () => string,
    offset: () => number,
    error: (s: string, l?: runtime.LocationRange) => void,
    relation: Expr[],
  ): Expr {
    /* : Expr */
    if (relation.length === 1) {
      return relation[0];
<<<<<<< HEAD
    } else {
      const logicManager = LogicManager.newBalancingLogicManager(
        builder,
        "_&&_",
        relation[0],
      );
      for (let i = 1; i < relation.length; i += 1) {
        logicManager.addTerm(offset(), relation[i]);
      }
      return logicManager.toExpr();
=======
>>>>>>> 6731b07b
    }
    return builder.newCallExpr(offset(), "_&&_", relation);
  }
  function item609(
    location: () => runtime.LocationRange,
    range: () => runtime.Range,
    text: () => string,
    offset: () => number,
    error: (s: string, l?: runtime.LocationRange) => void,
    and: Expr[],
  ): Expr {
    /* : Expr */
    if (and.length === 1) {
      return and[0];
<<<<<<< HEAD
    } else {
      const logicManager = LogicManager.newBalancingLogicManager(
        builder,
        "_||_",
        and[0],
      );
      for (let i = 1; i < and.length; i += 1) {
        logicManager.addTerm(offset(), and[i]);
      }
      return logicManager.toExpr();
=======
>>>>>>> 6731b07b
    }
    return builder.newCallExpr(offset(), "_||_", and);
  }
  function item621(
    location: () => runtime.LocationRange,
    range: () => runtime.Range,
    text: () => string,
    offset: () => number,
    error: (s: string, l?: runtime.LocationRange) => void,
    t: Expr,
    f: Expr,
  ): [Expr, Expr] {
    /* : [Expr, Expr] */
    return [t, f];
  }
  function item623(
    location: () => runtime.LocationRange,
    range: () => runtime.Range,
    text: () => string,
    offset: () => number,
    error: (s: string, l?: runtime.LocationRange) => void,
    or: Expr,
    tail: [Expr, Expr] | null,
  ): Expr {
    /* : Expr */
    if (tail === null) {
      return or;
    }
    return builder.newCallExpr(offset(), "_?_:_", [or, ...tail]);
  }
  function item1(text: string): runtime.Success<Expr> | runtime.Failure {
    const result = item4(text);
    if (result.success === true) {
      if (result.remainder.length === 0) {
        return result;
      }
      return {
        success: false,
        remainder: result.remainder,
        failedExpectations: [
          {
            expectation: item624,
            remainder: result.remainder,
          },
        ],
      };
    }
    return result;
  }
  // or:ConditionalOr S
  // tail:TernaryTail?
  // {
  // /* : Expr */
  // if (tail === null) {
  // return or;
  // }
  //
  // return builder.newCallExpr(offset(), "_?_:_", [or, ...tail]);
  // }
  function item4(text: string): runtime.Success<Expr> | runtime.Failure {
    const result = item5(text);
    if (result.success === true) {
      return {
        success: true,
        value: item623(
          () =>
            runtime.getLocation(parse$source, input, text, result.remainder),
          () => runtime.getRange(parse$source, input, text, result.remainder),
          () => runtime.getText(text, result.remainder),
          () => input.length - text.length,
          (
            message: string,
            location = runtime.getLocation(
              parse$source,
              input,
              text,
              result.remainder,
            ),
            name?: string,
          ) => {
            throw new ParseError(message, location, name);
          },
          result.value[0],
          result.value[1],
        ),
        remainder: result.remainder,
        failedExpectations: [],
      };
    }
    return result;
  }
  // or:ConditionalOr S
  // tail:TernaryTail?
  function item5(
    text: string,
  ): runtime.Success<[Expr, [Expr, Expr] | null]> | runtime.Failure {
    const failedExpectations: runtime.FailedExpectation[] = [];
    let remainder = text;
    const result0 = item8(remainder);
    failedExpectations.push(...result0.failedExpectations);
    if (result0.success === false) {
      return {
        success: false,
        remainder: result0.remainder,
        failedExpectations,
      };
    }
    remainder = result0.remainder;
    const result1 = remainder.match(
      /^(([\t\n\f\r ])+)?(\/\/([^\r\n])*([\r\n])+)?(([\t\n\f\r ])+)?/g,
    );
    failedExpectations.push(
      {
        expectation: item41,
        remainder: remainder,
      },
      {
        expectation: item58,
        remainder: remainder,
      },
    );
    if (result1?.length !== 1) {
      return {
        success: false,
        remainder,
        failedExpectations,
      };
    }
    remainder = remainder.slice(result1[0].length);
    const result2 = item611(remainder);
    failedExpectations.push(...result2.failedExpectations);
    if (result2.success === false) {
      return {
        success: false,
        remainder: result2.remainder,
        failedExpectations,
      };
    }
    remainder = result2.remainder;
    return {
      success: true,
      value: [result0.value, result2.value],
      remainder,
      failedExpectations,
    };
  }
  // and:ConditionalAnd|1.., $(S "||")|
  // {
  // /* : Expr */
  // if (and.length === 1) {
  // return and[0];
<<<<<<< HEAD
  // } else {
  // const logicManager = LogicManager.newBalancingLogicManager(
  // builder,
  // "_||_",
  // and[0]
  // );
  // for (let i = 1; i < and.length; i += 1) {
  // logicManager.addTerm(offset(), and[i]);
  // }
  // return logicManager.toExpr();
=======
>>>>>>> 6731b07b
  // }
  //
  // return builder.newCallExpr(offset(), "_||_", and);
  // }
  function item8(text: string): runtime.Success<Expr> | runtime.Failure {
    const result = item10(text);
    if (result.success === true) {
      return {
        success: true,
        value: item609(
          () =>
            runtime.getLocation(parse$source, input, text, result.remainder),
          () => runtime.getRange(parse$source, input, text, result.remainder),
          () => runtime.getText(text, result.remainder),
          () => input.length - text.length,
          (
            message: string,
            location = runtime.getLocation(
              parse$source,
              input,
              text,
              result.remainder,
            ),
            name?: string,
          ) => {
            throw new ParseError(message, location, name);
          },
          result.value,
        ),
        remainder: result.remainder,
        failedExpectations: [],
      };
    }
    return result;
  }
  // ConditionalAnd|1.., $(S "||")|
  function item10(text: string): runtime.Success<Expr[]> | runtime.Failure {
    const values: Array<Expr> = [];
    const failedExpectations: runtime.FailedExpectation[] = [];
    let remainder = text;
    while (true) {
      let r = remainder;
      if (values.length > 0) {
        const result = item604(r);
        failedExpectations.push(...result.failedExpectations);
        if (result.success === false) {
          break;
        }
        r = result.remainder;
      }
      const result = item12(r);
      failedExpectations.push(...result.failedExpectations);
      if (result.success === false) {
        break;
      }
      remainder = result.remainder;
      values.push(result.value);
    }
    if (values.length < 1) {
      return { success: false, remainder: text, failedExpectations };
    }
    return { success: true, value: values, remainder, failedExpectations };
  }
  // relation:Relation|1.., $(S "&&")|
  // {
  // /* : Expr */
  // if (relation.length === 1) {
  // return relation[0];
<<<<<<< HEAD
  // } else {
  // const logicManager = LogicManager.newBalancingLogicManager(
  // builder,
  // "_&&_",
  // relation[0]
  // );
  // for (let i = 1; i < relation.length; i += 1) {
  // logicManager.addTerm(offset(), relation[i]);
  // }
  // return logicManager.toExpr();
=======
>>>>>>> 6731b07b
  // }
  //
  // return builder.newCallExpr(offset(), "_&&_", relation);
  // }
  function item12(text: string): runtime.Success<Expr> | runtime.Failure {
    const result = item14(text);
    if (result.success === true) {
      return {
        success: true,
        value: item603(
          () =>
            runtime.getLocation(parse$source, input, text, result.remainder),
          () => runtime.getRange(parse$source, input, text, result.remainder),
          () => runtime.getText(text, result.remainder),
          () => input.length - text.length,
          (
            message: string,
            location = runtime.getLocation(
              parse$source,
              input,
              text,
              result.remainder,
            ),
            name?: string,
          ) => {
            throw new ParseError(message, location, name);
          },
          result.value,
        ),
        remainder: result.remainder,
        failedExpectations: [],
      };
    }
    return result;
  }
  // Relation|1.., $(S "&&")|
  function item14(text: string): runtime.Success<Expr[]> | runtime.Failure {
    const values: Array<Expr> = [];
    const failedExpectations: runtime.FailedExpectation[] = [];
    let remainder = text;
    while (true) {
      let r = remainder;
      if (values.length > 0) {
        const result = item598(r);
        failedExpectations.push(...result.failedExpectations);
        if (result.success === false) {
          break;
        }
        r = result.remainder;
      }
      const result = item16(r);
      failedExpectations.push(...result.failedExpectations);
      if (result.success === false) {
        break;
      }
      remainder = result.remainder;
      values.push(result.value);
    }
    if (values.length < 1) {
      return { success: false, remainder: text, failedExpectations };
    }
    return { success: true, value: values, remainder, failedExpectations };
  }
  // addition:Addition tail:RelationTail?
  // {
  // /* : Expr */
  // if (tail === null) {
  // return addition;
  // }
  //
  // return tail.reduce((expr, op) => op(expr), addition);
  // }
  function item16(text: string): runtime.Success<Expr> | runtime.Failure {
    const result = item17(text);
    if (result.success === true) {
      return {
        success: true,
        value: item597(
          () =>
            runtime.getLocation(parse$source, input, text, result.remainder),
          () => runtime.getRange(parse$source, input, text, result.remainder),
          () => runtime.getText(text, result.remainder),
          () => input.length - text.length,
          (
            message: string,
            location = runtime.getLocation(
              parse$source,
              input,
              text,
              result.remainder,
            ),
            name?: string,
          ) => {
            throw new ParseError(message, location, name);
          },
          result.value[0],
          result.value[1],
        ),
        remainder: result.remainder,
        failedExpectations: [],
      };
    }
    return result;
  }
  // addition:Addition tail:RelationTail?
  function item17(
    text: string,
  ):
    | runtime.Success<[Expr, ((prevExpr: Expr) => Expr)[] | null]>
    | runtime.Failure {
    const failedExpectations: runtime.FailedExpectation[] = [];
    let remainder = text;
    const result0 = item20(remainder);
    failedExpectations.push(...result0.failedExpectations);
    if (result0.success === false) {
      return {
        success: false,
        remainder: result0.remainder,
        failedExpectations,
      };
    }
    remainder = result0.remainder;
    const result1 = item563(remainder);
    failedExpectations.push(...result1.failedExpectations);
    if (result1.success === false) {
      return {
        success: false,
        remainder: result1.remainder,
        failedExpectations,
      };
    }
    remainder = result1.remainder;
    return {
      success: true,
      value: [result0.value, result1.value],
      remainder,
      failedExpectations,
    };
  }
  // multiplication:Multiplication tail:AdditionTail?
  // {
  // /* : Expr */
  // if (tail === null) {
  // return multiplication;
  // }
  //
  // return tail.reduce((expr, op) => op(expr), multiplication);
  // }
  function item20(text: string): runtime.Success<Expr> | runtime.Failure {
    const result = item21(text);
    if (result.success === true) {
      return {
        success: true,
        value: item561(
          () =>
            runtime.getLocation(parse$source, input, text, result.remainder),
          () => runtime.getRange(parse$source, input, text, result.remainder),
          () => runtime.getText(text, result.remainder),
          () => input.length - text.length,
          (
            message: string,
            location = runtime.getLocation(
              parse$source,
              input,
              text,
              result.remainder,
            ),
            name?: string,
          ) => {
            throw new ParseError(message, location, name);
          },
          result.value[0],
          result.value[1],
        ),
        remainder: result.remainder,
        failedExpectations: [],
      };
    }
    return result;
  }
  // multiplication:Multiplication tail:AdditionTail?
  function item21(
    text: string,
  ):
    | runtime.Success<[Expr, ((prevExpr: Expr) => Expr)[] | null]>
    | runtime.Failure {
    const failedExpectations: runtime.FailedExpectation[] = [];
    let remainder = text;
    const result0 = item24(remainder);
    failedExpectations.push(...result0.failedExpectations);
    if (result0.success === false) {
      return {
        success: false,
        remainder: result0.remainder,
        failedExpectations,
      };
    }
    remainder = result0.remainder;
    const result1 = item548(remainder);
    failedExpectations.push(...result1.failedExpectations);
    if (result1.success === false) {
      return {
        success: false,
        remainder: result1.remainder,
        failedExpectations,
      };
    }
    remainder = result1.remainder;
    return {
      success: true,
      value: [result0.value, result1.value],
      remainder,
      failedExpectations,
    };
  }
  // unary:Unary tail:MultiplicationTail?
  // {
  // /* : Expr */
  // if (tail === null) {
  // return unary;
  // }
  //
  // return tail.reduce((expr, op) => op(expr), unary);
  // }
  function item24(text: string): runtime.Success<Expr> | runtime.Failure {
    const result = item25(text);
    if (result.success === true) {
      return {
        success: true,
        value: item546(
          () =>
            runtime.getLocation(parse$source, input, text, result.remainder),
          () => runtime.getRange(parse$source, input, text, result.remainder),
          () => runtime.getText(text, result.remainder),
          () => input.length - text.length,
          (
            message: string,
            location = runtime.getLocation(
              parse$source,
              input,
              text,
              result.remainder,
            ),
            name?: string,
          ) => {
            throw new ParseError(message, location, name);
          },
          result.value[0],
          result.value[1],
        ),
        remainder: result.remainder,
        failedExpectations: [],
      };
    }
    return result;
  }
  // unary:Unary tail:MultiplicationTail?
  function item25(
    text: string,
  ):
    | runtime.Success<[Expr, ((prevExpr: Expr) => Expr)[] | null]>
    | runtime.Failure {
    const failedExpectations: runtime.FailedExpectation[] = [];
    let remainder = text;
    const result0 = item28(remainder);
    failedExpectations.push(...result0.failedExpectations);
    if (result0.success === false) {
      return {
        success: false,
        remainder: result0.remainder,
        failedExpectations,
      };
    }
    remainder = result0.remainder;
    const result1 = item531(remainder);
    failedExpectations.push(...result1.failedExpectations);
    if (result1.success === false) {
      return {
        success: false,
        remainder: result1.remainder,
        failedExpectations,
      };
    }
    remainder = result1.remainder;
    return {
      success: true,
      value: [result0.value, result1.value],
      remainder,
      failedExpectations,
    };
  }
  // Member
  // / S ops:$( "!"+ / "-"+ ) expr:Member
  // {
  // /* : Expr */
  // if (ops.length % 2 === 0) {
  // return expr;
  // }
  //
  // if (expr.exprKind.case === "callExpr" && expr.exprKind.value.function === `${ops[0]}_`) {
  // return expr.exprKind.value.args[0];
  // }
  //
  // return builder.newCallExpr(offset(), `${ops[0]}_`, [expr]);
  // }
  function item28(text: string): runtime.Success<Expr> | runtime.Failure {
    const choices = [item30, item517];
    let failedExpectations: runtime.FailedExpectation[] = [];
    for (
      let func = choices.shift();
      func !== undefined;
      func = choices.shift()
    ) {
      const result = func(text);
      failedExpectations.push(...result.failedExpectations);
      if (result.success === true) {
        return {
          success: true,
          value: result.value,
          remainder: result.remainder,
          failedExpectations,
        };
      }
    }
    return {
      success: false,
      remainder: text,
      failedExpectations,
    };
  }
  // S primary:Primary tail:MemberTail
  // {
  // /* : Expr */
  // if (tail.length === 0) {
  // return primary;
  // }
  //
  // return tail.reduce((expr, op) => op(expr), primary);
  // }
  function item30(text: string): runtime.Success<Expr> | runtime.Failure {
    const result = item31(text);
    if (result.success === true) {
      return {
        success: true,
        value: item516(
          () =>
            runtime.getLocation(parse$source, input, text, result.remainder),
          () => runtime.getRange(parse$source, input, text, result.remainder),
          () => runtime.getText(text, result.remainder),
          () => input.length - text.length,
          (
            message: string,
            location = runtime.getLocation(
              parse$source,
              input,
              text,
              result.remainder,
            ),
            name?: string,
          ) => {
            throw new ParseError(message, location, name);
          },
          result.value[0],
          result.value[1],
        ),
        remainder: result.remainder,
        failedExpectations: [],
      };
    }
    return result;
  }
  // S primary:Primary tail:MemberTail
  function item31(
    text: string,
  ): runtime.Success<[Expr, ((prevExpr: Expr) => Expr)[]]> | runtime.Failure {
    const failedExpectations: runtime.FailedExpectation[] = [];
    let remainder = text;
    const result0 = remainder.match(
      /^(([\t\n\f\r ])+)?(\/\/([^\r\n])*([\r\n])+)?(([\t\n\f\r ])+)?/g,
    );
    failedExpectations.push(
      {
        expectation: item41,
        remainder: remainder,
      },
      {
        expectation: item58,
        remainder: remainder,
      },
    );
    if (result0?.length !== 1) {
      return {
        success: false,
        remainder,
        failedExpectations,
      };
    }
    remainder = remainder.slice(result0[0].length);
    const result1 = item63(remainder);
    failedExpectations.push(...result1.failedExpectations);
    if (result1.success === false) {
      return {
        success: false,
        remainder: result1.remainder,
        failedExpectations,
      };
    }
    remainder = result1.remainder;
    const result2 = item484(remainder);
    failedExpectations.push(...result2.failedExpectations);
    if (result2.success === false) {
      return {
        success: false,
        remainder: result2.remainder,
        failedExpectations,
      };
    }
    remainder = result2.remainder;
    return {
      success: true,
      value: [result1.value, result2.value],
      remainder,
      failedExpectations,
    };
  }
  // WhiteSpace? Comment? WhiteSpace?
  function item33(
    text: string,
  ):
    | runtime.Success<
        [string | null, ["//", string[], string[]] | null, string | null]
      >
    | runtime.Failure {
    const failedExpectations: runtime.FailedExpectation[] = [];
    let remainder = text;
    const result0 = item34(remainder);
    failedExpectations.push(...result0.failedExpectations);
    if (result0.success === false) {
      return {
        success: false,
        remainder: result0.remainder,
        failedExpectations,
      };
    }
    remainder = result0.remainder;
    const result1 = item42(remainder);
    failedExpectations.push(...result1.failedExpectations);
    if (result1.success === false) {
      return {
        success: false,
        remainder: result1.remainder,
        failedExpectations,
      };
    }
    remainder = result1.remainder;
    const result2 = item59(remainder);
    failedExpectations.push(...result2.failedExpectations);
    if (result2.success === false) {
      return {
        success: false,
        remainder: result2.remainder,
        failedExpectations,
      };
    }
    remainder = result2.remainder;
    return {
      success: true,
      value: [result0.value, result1.value, result2.value],
      remainder,
      failedExpectations,
    };
  }
  // WhiteSpace?
  function item34(
    text: string,
  ): runtime.Success<string | null> | runtime.Failure {
    const result = item36(text);
    if (result.success === true) {
      return result;
    }
    return {
      success: true,
      value: null,
      remainder: text,
      failedExpectations: result.failedExpectations,
    };
  }
  // WhiteSpace "whitespace"
  // = $([\t\n\f\r ]+)
  //
  function item36(text: string): runtime.Success<string> | runtime.Failure {
    const result = item37(text);
    if (result.success === true) {
      return result;
    }
    return {
      success: false,
      remainder: result.remainder,
      failedExpectations: [
        {
          expectation: item41,
          remainder: result.remainder,
        },
      ],
    };
  }
  // $([\t\n\f\r ]+)
  function item37(text: string): runtime.Success<string> | runtime.Failure {
    const matches = text.match(/^([\t\n\f\r ])+/g);
    if (matches?.length === 1) {
      return {
        success: true,
        value: matches[0],
        remainder: text.slice(matches[0].length),
        failedExpectations: [],
      };
    }
    return {
      success: false,
      remainder: text,
      failedExpectations: [
        {
          expectation: item40,
          remainder: text,
        },
      ],
    };
  }
  // Comment?
  function item42(
    text: string,
  ): runtime.Success<["//", string[], string[]] | null> | runtime.Failure {
    const result = item44(text);
    if (result.success === true) {
      return result;
    }
    return {
      success: true,
      value: null,
      remainder: text,
      failedExpectations: result.failedExpectations,
    };
  }
  // Comment "comment"
  // = '//' [^\r\n]* NewLine
  function item44(
    text: string,
  ): runtime.Success<["//", string[], string[]]> | runtime.Failure {
    const result = item45(text);
    if (result.success === true) {
      return result;
    }
    return {
      success: false,
      remainder: result.remainder,
      failedExpectations: [
        {
          expectation: item58,
          remainder: result.remainder,
        },
      ],
    };
  }
  // '//' [^\r\n]* NewLine
  function item45(
    text: string,
  ): runtime.Success<["//", string[], string[]]> | runtime.Failure {
    const failedExpectations: runtime.FailedExpectation[] = [];
    let remainder = text;
    const result0 = item46(remainder);
    failedExpectations.push(...result0.failedExpectations);
    if (result0.success === false) {
      return {
        success: false,
        remainder: result0.remainder,
        failedExpectations,
      };
    }
    remainder = result0.remainder;
    const result1 = item48(remainder);
    failedExpectations.push(...result1.failedExpectations);
    if (result1.success === false) {
      return {
        success: false,
        remainder: result1.remainder,
        failedExpectations,
      };
    }
    remainder = result1.remainder;
    const result2 = item52(remainder);
    failedExpectations.push(...result2.failedExpectations);
    if (result2.success === false) {
      return {
        success: false,
        remainder: result2.remainder,
        failedExpectations,
      };
    }
    remainder = result2.remainder;
    return {
      success: true,
      value: [result0.value, result1.value, result2.value],
      remainder,
      failedExpectations,
    };
  }
  // '//'
  function item46(text: string): runtime.Success<"//"> | runtime.Failure {
    if (text.startsWith("//")) {
      return {
        success: true,
        value: "//",
        remainder: text.slice(2),
        failedExpectations: [],
      };
    }
    return {
      success: false,
      remainder: text,
      failedExpectations: [
        {
          expectation: item47,
          remainder: text,
        },
      ],
    };
  }
  // [^\r\n]*
  function item48(text: string): runtime.Success<string[]> | runtime.Failure {
    const values: Array<string> = [];
    const failedExpectations: runtime.FailedExpectation[] = [];
    let remainder = text;
    while (true) {
      let r = remainder;
      const result = item49(r);
      failedExpectations.push(...result.failedExpectations);
      if (result.success === false) {
        break;
      }
      remainder = result.remainder;
      values.push(result.value);
    }
    return { success: true, value: values, remainder, failedExpectations };
  }
  // [^\r\n]
  function item49(text: string): runtime.Success<string> | runtime.Failure {
    if (/^[^\r\n]/g.test(text)) {
      return {
        success: true,
        value: text.slice(0, 1),
        remainder: text.slice(1),
        failedExpectations: [],
      };
    }
    return {
      success: false,
      remainder: text,
      failedExpectations: [
        {
          expectation: item50,
          remainder: text,
        },
      ],
    };
  }
  // NewLine "new line"
  // = [\r\n]+
  //
  function item52(text: string): runtime.Success<string[]> | runtime.Failure {
    const result = item53(text);
    if (result.success === true) {
      return result;
    }
    return {
      success: false,
      remainder: result.remainder,
      failedExpectations: [
        {
          expectation: item56,
          remainder: result.remainder,
        },
      ],
    };
  }
  // [\r\n]+
  function item53(text: string): runtime.Success<string[]> | runtime.Failure {
    const values: Array<string> = [];
    const failedExpectations: runtime.FailedExpectation[] = [];
    let remainder = text;
    while (true) {
      let r = remainder;
      const result = item54(r);
      failedExpectations.push(...result.failedExpectations);
      if (result.success === false) {
        break;
      }
      remainder = result.remainder;
      values.push(result.value);
    }
    if (values.length < 1) {
      return { success: false, remainder: text, failedExpectations };
    }
    return { success: true, value: values, remainder, failedExpectations };
  }
  // [\r\n]
  function item54(text: string): runtime.Success<string> | runtime.Failure {
    if (/^[\r\n]/g.test(text)) {
      return {
        success: true,
        value: text.slice(0, 1),
        remainder: text.slice(1),
        failedExpectations: [],
      };
    }
    return {
      success: false,
      remainder: text,
      failedExpectations: [
        {
          expectation: item55,
          remainder: text,
        },
      ],
    };
  }
  // WhiteSpace?
  function item59(
    text: string,
  ): runtime.Success<string | null> | runtime.Failure {
    const result = item36(text);
    if (result.success === true) {
      return result;
    }
    return {
      success: true,
      value: null,
      remainder: text,
      failedExpectations: result.failedExpectations,
    };
  }
  // Literal
  // / "."? S identifier:Identifier S "(" args:ExprList ")"
  // { return builder.newCallExpr(offset(), identifier, args) }
  // / dot:"."? S name:Selector|1.., S "." S| S "{" entries:FieldInits (",")? S "}"
  // { return builder.newStructExpr(offset(), entries, (dot !== null ? dot : '') + name.join('.')) }
  // / "."? S name:Selector
  // { return builder.newIdentExpr(offset(), name) }
  // / "(" @Expr ")"
  // / elements:("[" @ExprList (",")? S "]")
  // { return builder.newListExpr(offset(), elements) }
  // / entries:("{" @MapInits $((",")? S "}"))
  // { return builder.newStructExpr(offset(), entries) }
  function item63(text: string): runtime.Success<Expr> | runtime.Failure {
    const choices = [
      item65,
      item362,
      item391,
      item435,
      item442,
      item447,
      item459,
    ];
    let failedExpectations: runtime.FailedExpectation[] = [];
    for (
      let func = choices.shift();
      func !== undefined;
      func = choices.shift()
    ) {
      const result = func(text);
      failedExpectations.push(...result.failedExpectations);
      if (result.success === true) {
        return {
          success: true,
          value: result.value,
          remainder: result.remainder,
          failedExpectations,
        };
      }
    }
    return {
      success: false,
      remainder: text,
      failedExpectations,
    };
  }
  // FloatLiteral / UnsignedIntLiteral / IntLiteral / StringLiteral / BytesLiteral / BooleanLiteral / NullLiteral
  function item65(text: string): runtime.Success<Expr> | runtime.Failure {
    const choices = [
      item67,
      item106,
      item129,
      item145,
      item330,
      item340,
      item351,
    ];
    let failedExpectations: runtime.FailedExpectation[] = [];
    for (
      let func = choices.shift();
      func !== undefined;
      func = choices.shift()
    ) {
      const result = func(text);
      failedExpectations.push(...result.failedExpectations);
      if (result.success === true) {
        return {
          success: true,
          value: result.value,
          remainder: result.remainder,
          failedExpectations,
        };
      }
    }
    return {
      success: false,
      remainder: text,
      failedExpectations,
    };
  }
  // FloatLiteral "float literal"
  // = digits:$("-"? Digit* "." Digit+ Exponent? / "-"? Digit+ Exponent)
  // { return builder.newDoubleExpr(offset(), digits) }
  //
  function item67(text: string): runtime.Success<Expr> | runtime.Failure {
    const result = item68(text);
    if (result.success === true) {
      return result;
    }
    return {
      success: false,
      remainder: result.remainder,
      failedExpectations: [
        {
          expectation: item104,
          remainder: result.remainder,
        },
      ],
    };
  }
  // digits:$("-"? Digit* "." Digit+ Exponent? / "-"? Digit+ Exponent)
  // { return builder.newDoubleExpr(offset(), digits) }
  function item68(text: string): runtime.Success<Expr> | runtime.Failure {
    const result = item70(text);
    if (result.success === true) {
      return {
        success: true,
        value: item103(
          () =>
            runtime.getLocation(parse$source, input, text, result.remainder),
          () => runtime.getRange(parse$source, input, text, result.remainder),
          () => runtime.getText(text, result.remainder),
          () => input.length - text.length,
          (
            message: string,
            location = runtime.getLocation(
              parse$source,
              input,
              text,
              result.remainder,
            ),
            name?: string,
          ) => {
            throw new ParseError(message, location, name);
          },
          result.value,
        ),
        remainder: result.remainder,
        failedExpectations: [],
      };
    }
    return result;
  }
  // $("-"? Digit* "." Digit+ Exponent? / "-"? Digit+ Exponent)
  function item70(text: string): runtime.Success<string> | runtime.Failure {
    const matches = text.match(
      /^((-)?([0-9])*\.([0-9])+([eE]([+\-])?([0-9])+)?|(-)?([0-9])+[eE]([+\-])?([0-9])+)/g,
    );
    if (matches?.length === 1) {
      return {
        success: true,
        value: matches[0],
        remainder: text.slice(matches[0].length),
        failedExpectations: [],
      };
    }
    return {
      success: false,
      remainder: text,
      failedExpectations: [
        {
          expectation: item75,
          remainder: text,
        },
        {
          expectation: item81,
          remainder: text,
        },
        {
          expectation: item83,
          remainder: text,
        },
      ],
    };
  }
  // UnsignedIntLiteral "unsigned integer literal"
  // = digits:$("0x" HexDigit+ / Digit+) [uU]
  // { return builder.newUnsignedInt64Expr(offset(), digits) }
  //
  function item106(text: string): runtime.Success<Expr> | runtime.Failure {
    const result = item107(text);
    if (result.success === true) {
      return result;
    }
    return {
      success: false,
      remainder: result.remainder,
      failedExpectations: [
        {
          expectation: item127,
          remainder: result.remainder,
        },
      ],
    };
  }
  // digits:$("0x" HexDigit+ / Digit+) [uU]
  // { return builder.newUnsignedInt64Expr(offset(), digits) }
  function item107(text: string): runtime.Success<Expr> | runtime.Failure {
    const result = item108(text);
    if (result.success === true) {
      return {
        success: true,
        value: item126(
          () =>
            runtime.getLocation(parse$source, input, text, result.remainder),
          () => runtime.getRange(parse$source, input, text, result.remainder),
          () => runtime.getText(text, result.remainder),
          () => input.length - text.length,
          (
            message: string,
            location = runtime.getLocation(
              parse$source,
              input,
              text,
              result.remainder,
            ),
            name?: string,
          ) => {
            throw new ParseError(message, location, name);
          },
          result.value[0],
        ),
        remainder: result.remainder,
        failedExpectations: [],
      };
    }
    return result;
  }
  // digits:$("0x" HexDigit+ / Digit+) [uU]
  function item108(text: string): runtime.Success<[string]> | runtime.Failure {
    const failedExpectations: runtime.FailedExpectation[] = [];
    let remainder = text;
    const result0 = item110(remainder);
    failedExpectations.push(...result0.failedExpectations);
    if (result0.success === false) {
      return {
        success: false,
        remainder: result0.remainder,
        failedExpectations,
      };
    }
    remainder = result0.remainder;
    const result1 = remainder.match(/^[uU]/g);
    failedExpectations.push({
      expectation: item124,
      remainder: remainder,
    });
    if (result1?.length !== 1) {
      return {
        success: false,
        remainder,
        failedExpectations,
      };
    }
    remainder = remainder.slice(result1[0].length);
    return {
      success: true,
      value: [result0.value],
      remainder,
      failedExpectations,
    };
  }
  // $("0x" HexDigit+ / Digit+)
  function item110(text: string): runtime.Success<string> | runtime.Failure {
    const matches = text.match(/^(0x([0-9abcdefABCDEF])+|([0-9])+)/g);
    if (matches?.length === 1) {
      return {
        success: true,
        value: matches[0],
        remainder: text.slice(matches[0].length),
        failedExpectations: [],
      };
    }
    return {
      success: false,
      remainder: text,
      failedExpectations: [
        {
          expectation: item114,
          remainder: text,
        },
        {
          expectation: item81,
          remainder: text,
        },
      ],
    };
  }
  // IntLiteral "integer literal"
  // = digits:$("-"? ("0x" HexDigit+ / Digit+))
  // { return builder.newInt64Expr(offset(), digits) }
  //
  function item129(text: string): runtime.Success<Expr> | runtime.Failure {
    const result = item130(text);
    if (result.success === true) {
      return result;
    }
    return {
      success: false,
      remainder: result.remainder,
      failedExpectations: [
        {
          expectation: item143,
          remainder: result.remainder,
        },
      ],
    };
  }
  // digits:$("-"? ("0x" HexDigit+ / Digit+))
  // { return builder.newInt64Expr(offset(), digits) }
  function item130(text: string): runtime.Success<Expr> | runtime.Failure {
    const result = item132(text);
    if (result.success === true) {
      return {
        success: true,
        value: item142(
          () =>
            runtime.getLocation(parse$source, input, text, result.remainder),
          () => runtime.getRange(parse$source, input, text, result.remainder),
          () => runtime.getText(text, result.remainder),
          () => input.length - text.length,
          (
            message: string,
            location = runtime.getLocation(
              parse$source,
              input,
              text,
              result.remainder,
            ),
            name?: string,
          ) => {
            throw new ParseError(message, location, name);
          },
          result.value,
        ),
        remainder: result.remainder,
        failedExpectations: [],
      };
    }
    return result;
  }
  // $("-"? ("0x" HexDigit+ / Digit+))
  function item132(text: string): runtime.Success<string> | runtime.Failure {
    const matches = text.match(/^(-)?(0x([0-9abcdefABCDEF])+|([0-9])+)/g);
    if (matches?.length === 1) {
      return {
        success: true,
        value: matches[0],
        remainder: text.slice(matches[0].length),
        failedExpectations: [],
      };
    }
    return {
      success: false,
      remainder: text,
      failedExpectations: [
        {
          expectation: item75,
          remainder: text,
        },
        {
          expectation: item114,
          remainder: text,
        },
        {
          expectation: item81,
          remainder: text,
        },
      ],
    };
  }
  // StringLiteral "string literal"
  // = bytes:CharacterSequence
  // { return builder.newStringExpr(offset(), bytes) }
  //
  function item145(text: string): runtime.Success<Expr> | runtime.Failure {
    const result = item146(text);
    if (result.success === true) {
      return result;
    }
    return {
      success: false,
      remainder: result.remainder,
      failedExpectations: [
        {
          expectation: item328,
          remainder: result.remainder,
        },
      ],
    };
  }
  // bytes:CharacterSequence
  // { return builder.newStringExpr(offset(), bytes) }
  function item146(text: string): runtime.Success<Expr> | runtime.Failure {
    const result = item149(text);
    if (result.success === true) {
      return {
        success: true,
        value: item327(
          () =>
            runtime.getLocation(parse$source, input, text, result.remainder),
          () => runtime.getRange(parse$source, input, text, result.remainder),
          () => runtime.getText(text, result.remainder),
          () => input.length - text.length,
          (
            message: string,
            location = runtime.getLocation(
              parse$source,
              input,
              text,
              result.remainder,
            ),
            name?: string,
          ) => {
            throw new ParseError(message, location, name);
          },
          result.value,
        ),
        remainder: result.remainder,
        failedExpectations: [],
      };
    }
    return result;
  }
  // CharacterSequence "quoted character sequence"
  // = [rR] @( '"""'  @(!'"""' @.)*                  '"""'
  // / "'''"  @(!"'''" @.)*                          "'''"
  // / '"'    @(!( '"' / NewLine ) @.)*              '"'
  // / "'"    @(!( "'" / NewLine ) @.)*              "'")
  // /       ( '"""'  @(Escape / $(!'"""' @.))*      '"""'
  // / "'''"  @(Escape / $(!"'''" @.))*              "'''"
  // / '"'    @(Escape / $(!( '"' / NewLine ) @.))*  '"'
  // / "'"    @(Escape / $(!( "'" / NewLine ) @.))*  "'")
  //
  function item149(
    text: string,
  ):
    | runtime.Success<
        | string[]
        | (
            | number[]
            | "\u0007"
            | "\b"
            | "\f"
            | "\n"
            | "\r"
            | "\t"
            | "\v"
            | string
          )[]
      >
    | runtime.Failure {
    const result = item150(text);
    if (result.success === true) {
      return result;
    }
    return {
      success: false,
      remainder: result.remainder,
      failedExpectations: [
        {
          expectation: item326,
          remainder: result.remainder,
        },
      ],
    };
  }
  // [rR] @( '"""'  @(!'"""' @.)*                  '"""'
  // / "'''"  @(!"'''" @.)*                          "'''"
  // / '"'    @(!( '"' / NewLine ) @.)*              '"'
  // / "'"    @(!( "'" / NewLine ) @.)*              "'")
  // /       ( '"""'  @(Escape / $(!'"""' @.))*      '"""'
  // / "'''"  @(Escape / $(!"'''" @.))*              "'''"
  // / '"'    @(Escape / $(!( '"' / NewLine ) @.))*  '"'
  // / "'"    @(Escape / $(!( "'" / NewLine ) @.))*  "'")
  function item150(
    text: string,
  ):
    | runtime.Success<
        | string[]
        | (
            | number[]
            | "\u0007"
            | "\b"
            | "\f"
            | "\n"
            | "\r"
            | "\t"
            | "\v"
            | string
          )[]
      >
    | runtime.Failure {
    const choices = [item151, item204];
    let failedExpectations: runtime.FailedExpectation[] = [];
    for (
      let func = choices.shift();
      func !== undefined;
      func = choices.shift()
    ) {
      const result = func(text);
      failedExpectations.push(...result.failedExpectations);
      if (result.success === true) {
        return {
          success: true,
          value: result.value,
          remainder: result.remainder,
          failedExpectations,
        };
      }
    }
    return {
      success: false,
      remainder: text,
      failedExpectations,
    };
  }
  // [rR] @( '"""'  @(!'"""' @.)*                  '"""'
  // / "'''"  @(!"'''" @.)*                          "'''"
  // / '"'    @(!( '"' / NewLine ) @.)*              '"'
  // / "'"    @(!( "'" / NewLine ) @.)*              "'")
  function item151(text: string): runtime.Success<string[]> | runtime.Failure {
    const failedExpectations: runtime.FailedExpectation[] = [];
    let remainder = text;
    const result0 = remainder.match(/^[rR]/g);
    failedExpectations.push({
      expectation: item153,
      remainder: remainder,
    });
    if (result0?.length !== 1) {
      return {
        success: false,
        remainder,
        failedExpectations,
      };
    }
    remainder = remainder.slice(result0[0].length);
    const result1 = item155(remainder);
    failedExpectations.push(...result1.failedExpectations);
    if (result1.success === false) {
      return {
        success: false,
        remainder: result1.remainder,
        failedExpectations,
      };
    }
    remainder = result1.remainder;
    return {
      success: true,
      value: result1.value,
      remainder,
      failedExpectations,
    };
  }
  // '"""'  @(!'"""' @.)*                  '"""'
  // / "'''"  @(!"'''" @.)*                          "'''"
  // / '"'    @(!( '"' / NewLine ) @.)*              '"'
  // / "'"    @(!( "'" / NewLine ) @.)*              "'"
  function item155(text: string): runtime.Success<string[]> | runtime.Failure {
    const choices = [item156, item169, item180, item192];
    let failedExpectations: runtime.FailedExpectation[] = [];
    for (
      let func = choices.shift();
      func !== undefined;
      func = choices.shift()
    ) {
      const result = func(text);
      failedExpectations.push(...result.failedExpectations);
      if (result.success === true) {
        return {
          success: true,
          value: result.value,
          remainder: result.remainder,
          failedExpectations,
        };
      }
    }
    return {
      success: false,
      remainder: text,
      failedExpectations,
    };
  }
  // '"""'  @(!'"""' @.)*                  '"""'
  function item156(text: string): runtime.Success<string[]> | runtime.Failure {
    const failedExpectations: runtime.FailedExpectation[] = [];
    let remainder = text;
    const result0 = remainder.match(/^"""/g);
    failedExpectations.push({
      expectation: item158,
      remainder: remainder,
    });
    if (result0?.length !== 1) {
      return {
        success: false,
        remainder,
        failedExpectations,
      };
    }
    remainder = remainder.slice(result0[0].length);
    const result1 = item160(remainder);
    failedExpectations.push(...result1.failedExpectations);
    if (result1.success === false) {
      return {
        success: false,
        remainder: result1.remainder,
        failedExpectations,
      };
    }
    remainder = result1.remainder;
    const result2 = remainder.match(/^"""/g);
    failedExpectations.push({
      expectation: item158,
      remainder: remainder,
    });
    if (result2?.length !== 1) {
      return {
        success: false,
        remainder,
        failedExpectations,
      };
    }
    remainder = remainder.slice(result2[0].length);
    return {
      success: true,
      value: result1.value,
      remainder,
      failedExpectations,
    };
  }
  // (!'"""' @.)*
  function item160(text: string): runtime.Success<string[]> | runtime.Failure {
    const values: Array<string> = [];
    const failedExpectations: runtime.FailedExpectation[] = [];
    let remainder = text;
    while (true) {
      let r = remainder;
      const result = item161(r);
      failedExpectations.push(...result.failedExpectations);
      if (result.success === false) {
        break;
      }
      remainder = result.remainder;
      values.push(result.value);
    }
    return { success: true, value: values, remainder, failedExpectations };
  }
  // !'"""' @.
  function item161(text: string): runtime.Success<string> | runtime.Failure {
    const failedExpectations: runtime.FailedExpectation[] = [];
    let remainder = text;
    const result0 = remainder.match(/^(?!""")/g);
    failedExpectations.push();
    if (result0?.length !== 1) {
      return {
        success: false,
        remainder,
        failedExpectations,
      };
    }
    remainder = remainder.slice(result0[0].length);
    const result1 = item165(remainder);
    failedExpectations.push(...result1.failedExpectations);
    if (result1.success === false) {
      return {
        success: false,
        remainder: result1.remainder,
        failedExpectations,
      };
    }
    remainder = result1.remainder;
    return {
      success: true,
      value: result1.value,
      remainder,
      failedExpectations,
    };
  }
  // .
  function item165(text: string): runtime.Success<string> | runtime.Failure {
    if (text.length > 0) {
      return {
        success: true,
        value: text.slice(0, 1),
        remainder: text.slice(1),
        failedExpectations: [],
      };
    }
    return {
      success: false,
      remainder: text,
      failedExpectations: [
        {
          expectation: item2,
          remainder: text,
        },
      ],
    };
  }
  // "'''"  @(!"'''" @.)*                          "'''"
  function item169(text: string): runtime.Success<string[]> | runtime.Failure {
    const failedExpectations: runtime.FailedExpectation[] = [];
    let remainder = text;
    const result0 = remainder.match(/^'''/g);
    failedExpectations.push({
      expectation: item171,
      remainder: remainder,
    });
    if (result0?.length !== 1) {
      return {
        success: false,
        remainder,
        failedExpectations,
      };
    }
    remainder = remainder.slice(result0[0].length);
    const result1 = item173(remainder);
    failedExpectations.push(...result1.failedExpectations);
    if (result1.success === false) {
      return {
        success: false,
        remainder: result1.remainder,
        failedExpectations,
      };
    }
    remainder = result1.remainder;
    const result2 = remainder.match(/^'''/g);
    failedExpectations.push({
      expectation: item171,
      remainder: remainder,
    });
    if (result2?.length !== 1) {
      return {
        success: false,
        remainder,
        failedExpectations,
      };
    }
    remainder = remainder.slice(result2[0].length);
    return {
      success: true,
      value: result1.value,
      remainder,
      failedExpectations,
    };
  }
  // (!"'''" @.)*
  function item173(text: string): runtime.Success<string[]> | runtime.Failure {
    const values: Array<string> = [];
    const failedExpectations: runtime.FailedExpectation[] = [];
    let remainder = text;
    while (true) {
      let r = remainder;
      const result = item174(r);
      failedExpectations.push(...result.failedExpectations);
      if (result.success === false) {
        break;
      }
      remainder = result.remainder;
      values.push(result.value);
    }
    return { success: true, value: values, remainder, failedExpectations };
  }
  // !"'''" @.
  function item174(text: string): runtime.Success<string> | runtime.Failure {
    const failedExpectations: runtime.FailedExpectation[] = [];
    let remainder = text;
    const result0 = remainder.match(/^(?!''')/g);
    failedExpectations.push();
    if (result0?.length !== 1) {
      return {
        success: false,
        remainder,
        failedExpectations,
      };
    }
    remainder = remainder.slice(result0[0].length);
    const result1 = item178(remainder);
    failedExpectations.push(...result1.failedExpectations);
    if (result1.success === false) {
      return {
        success: false,
        remainder: result1.remainder,
        failedExpectations,
      };
    }
    remainder = result1.remainder;
    return {
      success: true,
      value: result1.value,
      remainder,
      failedExpectations,
    };
  }
  // .
  function item178(text: string): runtime.Success<string> | runtime.Failure {
    if (text.length > 0) {
      return {
        success: true,
        value: text.slice(0, 1),
        remainder: text.slice(1),
        failedExpectations: [],
      };
    }
    return {
      success: false,
      remainder: text,
      failedExpectations: [
        {
          expectation: item2,
          remainder: text,
        },
      ],
    };
  }
  // '"'    @(!( '"' / NewLine ) @.)*              '"'
  function item180(text: string): runtime.Success<string[]> | runtime.Failure {
    const failedExpectations: runtime.FailedExpectation[] = [];
    let remainder = text;
    const result0 = remainder.match(/^"/g);
    failedExpectations.push({
      expectation: item182,
      remainder: remainder,
    });
    if (result0?.length !== 1) {
      return {
        success: false,
        remainder,
        failedExpectations,
      };
    }
    remainder = remainder.slice(result0[0].length);
    const result1 = item184(remainder);
    failedExpectations.push(...result1.failedExpectations);
    if (result1.success === false) {
      return {
        success: false,
        remainder: result1.remainder,
        failedExpectations,
      };
    }
    remainder = result1.remainder;
    const result2 = remainder.match(/^"/g);
    failedExpectations.push({
      expectation: item182,
      remainder: remainder,
    });
    if (result2?.length !== 1) {
      return {
        success: false,
        remainder,
        failedExpectations,
      };
    }
    remainder = remainder.slice(result2[0].length);
    return {
      success: true,
      value: result1.value,
      remainder,
      failedExpectations,
    };
  }
  // (!( '"' / NewLine ) @.)*
  function item184(text: string): runtime.Success<string[]> | runtime.Failure {
    const values: Array<string> = [];
    const failedExpectations: runtime.FailedExpectation[] = [];
    let remainder = text;
    while (true) {
      let r = remainder;
      const result = item185(r);
      failedExpectations.push(...result.failedExpectations);
      if (result.success === false) {
        break;
      }
      remainder = result.remainder;
      values.push(result.value);
    }
    return { success: true, value: values, remainder, failedExpectations };
  }
  // !( '"' / NewLine ) @.
  function item185(text: string): runtime.Success<string> | runtime.Failure {
    const failedExpectations: runtime.FailedExpectation[] = [];
    let remainder = text;
    const result0 = remainder.match(/^(?!("|([\r\n])+))/g);
    failedExpectations.push();
    if (result0?.length !== 1) {
      return {
        success: false,
        remainder,
        failedExpectations,
      };
    }
    remainder = remainder.slice(result0[0].length);
    const result1 = item190(remainder);
    failedExpectations.push(...result1.failedExpectations);
    if (result1.success === false) {
      return {
        success: false,
        remainder: result1.remainder,
        failedExpectations,
      };
    }
    remainder = result1.remainder;
    return {
      success: true,
      value: result1.value,
      remainder,
      failedExpectations,
    };
  }
  // .
  function item190(text: string): runtime.Success<string> | runtime.Failure {
    if (text.length > 0) {
      return {
        success: true,
        value: text.slice(0, 1),
        remainder: text.slice(1),
        failedExpectations: [],
      };
    }
    return {
      success: false,
      remainder: text,
      failedExpectations: [
        {
          expectation: item2,
          remainder: text,
        },
      ],
    };
  }
  // "'"    @(!( "'" / NewLine ) @.)*              "'"
  function item192(text: string): runtime.Success<string[]> | runtime.Failure {
    const failedExpectations: runtime.FailedExpectation[] = [];
    let remainder = text;
    const result0 = remainder.match(/^'/g);
    failedExpectations.push({
      expectation: item194,
      remainder: remainder,
    });
    if (result0?.length !== 1) {
      return {
        success: false,
        remainder,
        failedExpectations,
      };
    }
    remainder = remainder.slice(result0[0].length);
    const result1 = item196(remainder);
    failedExpectations.push(...result1.failedExpectations);
    if (result1.success === false) {
      return {
        success: false,
        remainder: result1.remainder,
        failedExpectations,
      };
    }
    remainder = result1.remainder;
    const result2 = remainder.match(/^'/g);
    failedExpectations.push({
      expectation: item194,
      remainder: remainder,
    });
    if (result2?.length !== 1) {
      return {
        success: false,
        remainder,
        failedExpectations,
      };
    }
    remainder = remainder.slice(result2[0].length);
    return {
      success: true,
      value: result1.value,
      remainder,
      failedExpectations,
    };
  }
  // (!( "'" / NewLine ) @.)*
  function item196(text: string): runtime.Success<string[]> | runtime.Failure {
    const values: Array<string> = [];
    const failedExpectations: runtime.FailedExpectation[] = [];
    let remainder = text;
    while (true) {
      let r = remainder;
      const result = item197(r);
      failedExpectations.push(...result.failedExpectations);
      if (result.success === false) {
        break;
      }
      remainder = result.remainder;
      values.push(result.value);
    }
    return { success: true, value: values, remainder, failedExpectations };
  }
  // !( "'" / NewLine ) @.
  function item197(text: string): runtime.Success<string> | runtime.Failure {
    const failedExpectations: runtime.FailedExpectation[] = [];
    let remainder = text;
    const result0 = remainder.match(/^(?!('|([\r\n])+))/g);
    failedExpectations.push();
    if (result0?.length !== 1) {
      return {
        success: false,
        remainder,
        failedExpectations,
      };
    }
    remainder = remainder.slice(result0[0].length);
    const result1 = item202(remainder);
    failedExpectations.push(...result1.failedExpectations);
    if (result1.success === false) {
      return {
        success: false,
        remainder: result1.remainder,
        failedExpectations,
      };
    }
    remainder = result1.remainder;
    return {
      success: true,
      value: result1.value,
      remainder,
      failedExpectations,
    };
  }
  // .
  function item202(text: string): runtime.Success<string> | runtime.Failure {
    if (text.length > 0) {
      return {
        success: true,
        value: text.slice(0, 1),
        remainder: text.slice(1),
        failedExpectations: [],
      };
    }
    return {
      success: false,
      remainder: text,
      failedExpectations: [
        {
          expectation: item2,
          remainder: text,
        },
      ],
    };
  }
  // '"""'  @(Escape / $(!'"""' @.))*      '"""'
  // / "'''"  @(Escape / $(!"'''" @.))*              "'''"
  // / '"'    @(Escape / $(!( '"' / NewLine ) @.))*  '"'
  // / "'"    @(Escape / $(!( "'" / NewLine ) @.))*  "'"
  function item204(
    text: string,
  ):
    | runtime.Success<
        (
          | number[]
          | "\u0007"
          | "\b"
          | "\f"
          | "\n"
          | "\r"
          | "\t"
          | "\v"
          | string
        )[]
      >
    | runtime.Failure {
    const choices = [item205, item288, item300, item313];
    let failedExpectations: runtime.FailedExpectation[] = [];
    for (
      let func = choices.shift();
      func !== undefined;
      func = choices.shift()
    ) {
      const result = func(text);
      failedExpectations.push(...result.failedExpectations);
      if (result.success === true) {
        return {
          success: true,
          value: result.value,
          remainder: result.remainder,
          failedExpectations,
        };
      }
    }
    return {
      success: false,
      remainder: text,
      failedExpectations,
    };
  }
  // '"""'  @(Escape / $(!'"""' @.))*      '"""'
  function item205(
    text: string,
  ):
    | runtime.Success<
        (
          | number[]
          | "\u0007"
          | "\b"
          | "\f"
          | "\n"
          | "\r"
          | "\t"
          | "\v"
          | string
        )[]
      >
    | runtime.Failure {
    const failedExpectations: runtime.FailedExpectation[] = [];
    let remainder = text;
    const result0 = remainder.match(/^"""/g);
    failedExpectations.push({
      expectation: item158,
      remainder: remainder,
    });
    if (result0?.length !== 1) {
      return {
        success: false,
        remainder,
        failedExpectations,
      };
    }
    remainder = remainder.slice(result0[0].length);
    const result1 = item208(remainder);
    failedExpectations.push(...result1.failedExpectations);
    if (result1.success === false) {
      return {
        success: false,
        remainder: result1.remainder,
        failedExpectations,
      };
    }
    remainder = result1.remainder;
    const result2 = remainder.match(/^"""/g);
    failedExpectations.push({
      expectation: item158,
      remainder: remainder,
    });
    if (result2?.length !== 1) {
      return {
        success: false,
        remainder,
        failedExpectations,
      };
    }
    remainder = remainder.slice(result2[0].length);
    return {
      success: true,
      value: result1.value,
      remainder,
      failedExpectations,
    };
  }
  // (Escape / $(!'"""' @.))*
  function item208(
    text: string,
  ):
    | runtime.Success<
        (
          | number[]
          | "\u0007"
          | "\b"
          | "\f"
          | "\n"
          | "\r"
          | "\t"
          | "\v"
          | string
        )[]
      >
    | runtime.Failure {
    const values: Array<
      number[] | "\u0007" | "\b" | "\f" | "\n" | "\r" | "\t" | "\v" | string
    > = [];
    const failedExpectations: runtime.FailedExpectation[] = [];
    let remainder = text;
    while (true) {
      let r = remainder;
      const result = item209(r);
      failedExpectations.push(...result.failedExpectations);
      if (result.success === false) {
        break;
      }
      remainder = result.remainder;
      values.push(result.value);
    }
    return { success: true, value: values, remainder, failedExpectations };
  }
  // Escape / $(!'"""' @.)
  function item209(
    text: string,
  ):
    | runtime.Success<
        number[] | "\u0007" | "\b" | "\f" | "\n" | "\r" | "\t" | "\v" | string
      >
    | runtime.Failure {
    const choices = [item211, item280];
    let failedExpectations: runtime.FailedExpectation[] = [];
    for (
      let func = choices.shift();
      func !== undefined;
      func = choices.shift()
    ) {
      const result = func(text);
      failedExpectations.push(...result.failedExpectations);
      if (result.success === true) {
        return {
          success: true,
          value: result.value,
          remainder: result.remainder,
          failedExpectations,
        };
      }
    }
    return {
      success: false,
      remainder: text,
      failedExpectations,
    };
  }
  // Escape "escaped character"
  // = ByteSequence
  // / "\\" value:[abfnrtv]
  // {
  // switch(value) {
  // case 'a': return "\x07";
  // case 'b': return "\b";
  // case 'f': return "\f";
  // case 'n': return "\n";
  // case 'r': return "\r";
  // case 't': return "\t";
  // case 'v': return "\v";
  // }
  //
  // throw new Error();
  // }
  // / "\\" @$[\"\'\`\\?]
  //
  function item211(
    text: string,
  ):
    | runtime.Success<
        number[] | "\u0007" | "\b" | "\f" | "\n" | "\r" | "\t" | "\v" | string
      >
    | runtime.Failure {
    const result = item212(text);
    if (result.success === true) {
      return result;
    }
    return {
      success: false,
      remainder: result.remainder,
      failedExpectations: [
        {
          expectation: item279,
          remainder: result.remainder,
        },
      ],
    };
  }
  // ByteSequence
  // / "\\" value:[abfnrtv]
  // {
  // switch(value) {
  // case 'a': return "\x07";
  // case 'b': return "\b";
  // case 'f': return "\f";
  // case 'n': return "\n";
  // case 'r': return "\r";
  // case 't': return "\t";
  // case 'v': return "\v";
  // }
  //
  // throw new Error();
  // }
  // / "\\" @$[\"\'\`\\?]
  function item212(
    text: string,
  ):
    | runtime.Success<
        number[] | "\u0007" | "\b" | "\f" | "\n" | "\r" | "\t" | "\v" | string
      >
    | runtime.Failure {
    const choices = [item214, item267, item274];
    let failedExpectations: runtime.FailedExpectation[] = [];
    for (
      let func = choices.shift();
      func !== undefined;
      func = choices.shift()
    ) {
      const result = func(text);
      failedExpectations.push(...result.failedExpectations);
      if (result.success === true) {
        return {
          success: true,
          value: result.value,
          remainder: result.remainder,
          failedExpectations,
        };
      }
    }
    return {
      success: false,
      remainder: text,
      failedExpectations,
    };
  }
  // ByteSequence "byte sequence"
  // = Bytes+
  //
  function item214(text: string): runtime.Success<number[]> | runtime.Failure {
    const result = item215(text);
    if (result.success === true) {
      return result;
    }
    return {
      success: false,
      remainder: result.remainder,
      failedExpectations: [
        {
          expectation: item266,
          remainder: result.remainder,
        },
      ],
    };
  }
  // Bytes+
  function item215(text: string): runtime.Success<number[]> | runtime.Failure {
    const values: Array<number> = [];
    const failedExpectations: runtime.FailedExpectation[] = [];
    let remainder = text;
    while (true) {
      let r = remainder;
      const result = item217(r);
      failedExpectations.push(...result.failedExpectations);
      if (result.success === false) {
        break;
      }
      remainder = result.remainder;
      values.push(result.value);
    }
    if (values.length < 1) {
      return { success: false, remainder: text, failedExpectations };
    }
    return { success: true, value: values, remainder, failedExpectations };
  }
  // Bytes "escaped bytes"
  // = "\\" [xX] value:$Byte|1|        { return parseInt(value, 16) }
  // / "\\u" value:$Byte|2|            { return parseInt(value, 16) }
  // / "\\U" value:$Byte|4|            { return parseInt(value, 16) }
  // / "\\" value:$([0-3] [0-7] [0-7]) { return parseInt(value, 8) }
  //
  function item217(text: string): runtime.Success<number> | runtime.Failure {
    const result = item218(text);
    if (result.success === true) {
      return result;
    }
    return {
      success: false,
      remainder: result.remainder,
      failedExpectations: [
        {
          expectation: item265,
          remainder: result.remainder,
        },
      ],
    };
  }
  // "\\" [xX] value:$Byte|1|        { return parseInt(value, 16) }
  // / "\\u" value:$Byte|2|            { return parseInt(value, 16) }
  // / "\\U" value:$Byte|4|            { return parseInt(value, 16) }
  // / "\\" value:$([0-3] [0-7] [0-7]) { return parseInt(value, 8) }
  function item218(text: string): runtime.Success<number> | runtime.Failure {
    const choices = [item219, item236, item244, item252];
    let failedExpectations: runtime.FailedExpectation[] = [];
    for (
      let func = choices.shift();
      func !== undefined;
      func = choices.shift()
    ) {
      const result = func(text);
      failedExpectations.push(...result.failedExpectations);
      if (result.success === true) {
        return {
          success: true,
          value: result.value,
          remainder: result.remainder,
          failedExpectations,
        };
      }
    }
    return {
      success: false,
      remainder: text,
      failedExpectations,
    };
  }
  // "\\" [xX] value:$Byte|1|        { return parseInt(value, 16) }
  function item219(text: string): runtime.Success<number> | runtime.Failure {
    const result = item220(text);
    if (result.success === true) {
      return {
        success: true,
        value: item235(
          () =>
            runtime.getLocation(parse$source, input, text, result.remainder),
          () => runtime.getRange(parse$source, input, text, result.remainder),
          () => runtime.getText(text, result.remainder),
          () => input.length - text.length,
          (
            message: string,
            location = runtime.getLocation(
              parse$source,
              input,
              text,
              result.remainder,
            ),
            name?: string,
          ) => {
            throw new ParseError(message, location, name);
          },
          result.value[0],
        ),
        remainder: result.remainder,
        failedExpectations: [],
      };
    }
    return result;
  }
  // "\\" [xX] value:$Byte|1|
  function item220(text: string): runtime.Success<[string]> | runtime.Failure {
    const failedExpectations: runtime.FailedExpectation[] = [];
    let remainder = text;
    const result0 = remainder.match(/^\\/g);
    failedExpectations.push({
      expectation: item222,
      remainder: remainder,
    });
    if (result0?.length !== 1) {
      return {
        success: false,
        remainder,
        failedExpectations,
      };
    }
    remainder = remainder.slice(result0[0].length);
    const result1 = remainder.match(/^[xX]/g);
    failedExpectations.push({
      expectation: item224,
      remainder: remainder,
    });
    if (result1?.length !== 1) {
      return {
        success: false,
        remainder,
        failedExpectations,
      };
    }
    remainder = remainder.slice(result1[0].length);
    const result2 = item226(remainder);
    failedExpectations.push(...result2.failedExpectations);
    if (result2.success === false) {
      return {
        success: false,
        remainder: result2.remainder,
        failedExpectations,
      };
    }
    remainder = result2.remainder;
    return {
      success: true,
      value: [result2.value],
      remainder,
      failedExpectations,
    };
  }
  // $Byte|1|
  function item226(text: string): runtime.Success<string> | runtime.Failure {
    const matches = text.match(/^([0-9abcdefABCDEF][0-9abcdefABCDEF]){0,1}/g);
    if (matches?.length === 1) {
      return {
        success: true,
        value: matches[0],
        remainder: text.slice(matches[0].length),
        failedExpectations: [],
      };
    }
    return {
      success: false,
      remainder: text,
      failedExpectations: [
        {
          expectation: item233,
          remainder: text,
        },
      ],
    };
  }
  // "\\u" value:$Byte|2|            { return parseInt(value, 16) }
  function item236(text: string): runtime.Success<number> | runtime.Failure {
    const result = item237(text);
    if (result.success === true) {
      return {
        success: true,
        value: item243(
          () =>
            runtime.getLocation(parse$source, input, text, result.remainder),
          () => runtime.getRange(parse$source, input, text, result.remainder),
          () => runtime.getText(text, result.remainder),
          () => input.length - text.length,
          (
            message: string,
            location = runtime.getLocation(
              parse$source,
              input,
              text,
              result.remainder,
            ),
            name?: string,
          ) => {
            throw new ParseError(message, location, name);
          },
          result.value[0],
        ),
        remainder: result.remainder,
        failedExpectations: [],
      };
    }
    return result;
  }
  // "\\u" value:$Byte|2|
  function item237(text: string): runtime.Success<[string]> | runtime.Failure {
    const failedExpectations: runtime.FailedExpectation[] = [];
    let remainder = text;
    const result0 = remainder.match(/^\\u/g);
    failedExpectations.push({
      expectation: item239,
      remainder: remainder,
    });
    if (result0?.length !== 1) {
      return {
        success: false,
        remainder,
        failedExpectations,
      };
    }
    remainder = remainder.slice(result0[0].length);
    const result1 = item241(remainder);
    failedExpectations.push(...result1.failedExpectations);
    if (result1.success === false) {
      return {
        success: false,
        remainder: result1.remainder,
        failedExpectations,
      };
    }
    remainder = result1.remainder;
    return {
      success: true,
      value: [result1.value],
      remainder,
      failedExpectations,
    };
  }
  // $Byte|2|
  function item241(text: string): runtime.Success<string> | runtime.Failure {
    const matches = text.match(/^([0-9abcdefABCDEF][0-9abcdefABCDEF]){0,2}/g);
    if (matches?.length === 1) {
      return {
        success: true,
        value: matches[0],
        remainder: text.slice(matches[0].length),
        failedExpectations: [],
      };
    }
    return {
      success: false,
      remainder: text,
      failedExpectations: [
        {
          expectation: item233,
          remainder: text,
        },
      ],
    };
  }
  // "\\U" value:$Byte|4|            { return parseInt(value, 16) }
  function item244(text: string): runtime.Success<number> | runtime.Failure {
    const result = item245(text);
    if (result.success === true) {
      return {
        success: true,
        value: item251(
          () =>
            runtime.getLocation(parse$source, input, text, result.remainder),
          () => runtime.getRange(parse$source, input, text, result.remainder),
          () => runtime.getText(text, result.remainder),
          () => input.length - text.length,
          (
            message: string,
            location = runtime.getLocation(
              parse$source,
              input,
              text,
              result.remainder,
            ),
            name?: string,
          ) => {
            throw new ParseError(message, location, name);
          },
          result.value[0],
        ),
        remainder: result.remainder,
        failedExpectations: [],
      };
    }
    return result;
  }
  // "\\U" value:$Byte|4|
  function item245(text: string): runtime.Success<[string]> | runtime.Failure {
    const failedExpectations: runtime.FailedExpectation[] = [];
    let remainder = text;
    const result0 = remainder.match(/^\\U/g);
    failedExpectations.push({
      expectation: item247,
      remainder: remainder,
    });
    if (result0?.length !== 1) {
      return {
        success: false,
        remainder,
        failedExpectations,
      };
    }
    remainder = remainder.slice(result0[0].length);
    const result1 = item249(remainder);
    failedExpectations.push(...result1.failedExpectations);
    if (result1.success === false) {
      return {
        success: false,
        remainder: result1.remainder,
        failedExpectations,
      };
    }
    remainder = result1.remainder;
    return {
      success: true,
      value: [result1.value],
      remainder,
      failedExpectations,
    };
  }
  // $Byte|4|
  function item249(text: string): runtime.Success<string> | runtime.Failure {
    const matches = text.match(/^([0-9abcdefABCDEF][0-9abcdefABCDEF]){0,4}/g);
    if (matches?.length === 1) {
      return {
        success: true,
        value: matches[0],
        remainder: text.slice(matches[0].length),
        failedExpectations: [],
      };
    }
    return {
      success: false,
      remainder: text,
      failedExpectations: [
        {
          expectation: item233,
          remainder: text,
        },
      ],
    };
  }
  // "\\" value:$([0-3] [0-7] [0-7]) { return parseInt(value, 8) }
  function item252(text: string): runtime.Success<number> | runtime.Failure {
    const result = item253(text);
    if (result.success === true) {
      return {
        success: true,
        value: item264(
          () =>
            runtime.getLocation(parse$source, input, text, result.remainder),
          () => runtime.getRange(parse$source, input, text, result.remainder),
          () => runtime.getText(text, result.remainder),
          () => input.length - text.length,
          (
            message: string,
            location = runtime.getLocation(
              parse$source,
              input,
              text,
              result.remainder,
            ),
            name?: string,
          ) => {
            throw new ParseError(message, location, name);
          },
          result.value[0],
        ),
        remainder: result.remainder,
        failedExpectations: [],
      };
    }
    return result;
  }
  // "\\" value:$([0-3] [0-7] [0-7])
  function item253(text: string): runtime.Success<[string]> | runtime.Failure {
    const failedExpectations: runtime.FailedExpectation[] = [];
    let remainder = text;
    const result0 = remainder.match(/^\\/g);
    failedExpectations.push({
      expectation: item222,
      remainder: remainder,
    });
    if (result0?.length !== 1) {
      return {
        success: false,
        remainder,
        failedExpectations,
      };
    }
    remainder = remainder.slice(result0[0].length);
    const result1 = item256(remainder);
    failedExpectations.push(...result1.failedExpectations);
    if (result1.success === false) {
      return {
        success: false,
        remainder: result1.remainder,
        failedExpectations,
      };
    }
    remainder = result1.remainder;
    return {
      success: true,
      value: [result1.value],
      remainder,
      failedExpectations,
    };
  }
  // $([0-3] [0-7] [0-7])
  function item256(text: string): runtime.Success<string> | runtime.Failure {
    const matches = text.match(/^[0-3][0-7][0-7]/g);
    if (matches?.length === 1) {
      return {
        success: true,
        value: matches[0],
        remainder: text.slice(matches[0].length),
        failedExpectations: [],
      };
    }
    return {
      success: false,
      remainder: text,
      failedExpectations: [
        {
          expectation: item259,
          remainder: text,
        },
      ],
    };
  }
  // "\\" value:[abfnrtv]
  // {
  // switch(value) {
  // case 'a': return "\x07";
  // case 'b': return "\b";
  // case 'f': return "\f";
  // case 'n': return "\n";
  // case 'r': return "\r";
  // case 't': return "\t";
  // case 'v': return "\v";
  // }
  //
  // throw new Error();
  // }
  function item267(
    text: string,
  ):
    | runtime.Success<"\u0007" | "\b" | "\f" | "\n" | "\r" | "\t" | "\v">
    | runtime.Failure {
    const result = item268(text);
    if (result.success === true) {
      return {
        success: true,
        value: item273(
          () =>
            runtime.getLocation(parse$source, input, text, result.remainder),
          () => runtime.getRange(parse$source, input, text, result.remainder),
          () => runtime.getText(text, result.remainder),
          () => input.length - text.length,
          (
            message: string,
            location = runtime.getLocation(
              parse$source,
              input,
              text,
              result.remainder,
            ),
            name?: string,
          ) => {
            throw new ParseError(message, location, name);
          },
          result.value[0],
        ),
        remainder: result.remainder,
        failedExpectations: [],
      };
    }
    return result;
  }
  // "\\" value:[abfnrtv]
  function item268(text: string): runtime.Success<[string]> | runtime.Failure {
    const failedExpectations: runtime.FailedExpectation[] = [];
    let remainder = text;
    const result0 = remainder.match(/^\\/g);
    failedExpectations.push({
      expectation: item222,
      remainder: remainder,
    });
    if (result0?.length !== 1) {
      return {
        success: false,
        remainder,
        failedExpectations,
      };
    }
    remainder = remainder.slice(result0[0].length);
    const result1 = item271(remainder);
    failedExpectations.push(...result1.failedExpectations);
    if (result1.success === false) {
      return {
        success: false,
        remainder: result1.remainder,
        failedExpectations,
      };
    }
    remainder = result1.remainder;
    return {
      success: true,
      value: [result1.value],
      remainder,
      failedExpectations,
    };
  }
  // [abfnrtv]
  function item271(text: string): runtime.Success<string> | runtime.Failure {
    if (/^[abfnrtv]/g.test(text)) {
      return {
        success: true,
        value: text.slice(0, 1),
        remainder: text.slice(1),
        failedExpectations: [],
      };
    }
    return {
      success: false,
      remainder: text,
      failedExpectations: [
        {
          expectation: item272,
          remainder: text,
        },
      ],
    };
  }
  // "\\" @$[\"\'\`\\?]
  function item274(text: string): runtime.Success<string> | runtime.Failure {
    const failedExpectations: runtime.FailedExpectation[] = [];
    let remainder = text;
    const result0 = remainder.match(/^\\/g);
    failedExpectations.push({
      expectation: item222,
      remainder: remainder,
    });
    if (result0?.length !== 1) {
      return {
        success: false,
        remainder,
        failedExpectations,
      };
    }
    remainder = remainder.slice(result0[0].length);
    const result1 = item277(remainder);
    failedExpectations.push(...result1.failedExpectations);
    if (result1.success === false) {
      return {
        success: false,
        remainder: result1.remainder,
        failedExpectations,
      };
    }
    remainder = result1.remainder;
    return {
      success: true,
      value: result1.value,
      remainder,
      failedExpectations,
    };
  }
  // $[\"\'\`\\?]
  function item277(text: string): runtime.Success<string> | runtime.Failure {
    if (/^["'`\\?]/g.test(text)) {
      return {
        success: true,
        value: text.slice(0, 1),
        remainder: text.slice(1),
        failedExpectations: [],
      };
    }
    return {
      success: false,
      remainder: text,
      failedExpectations: [
        {
          expectation: item278,
          remainder: text,
        },
      ],
    };
  }
  // $(!'"""' @.)
  function item280(text: string): runtime.Success<string> | runtime.Failure {
    const matches = text.match(/^(?!""")./g);
    if (matches?.length === 1) {
      return {
        success: true,
        value: matches[0],
        remainder: text.slice(matches[0].length),
        failedExpectations: [],
      };
    }
    return {
      success: false,
      remainder: text,
      failedExpectations: [
        {
          expectation: item2,
          remainder: text,
        },
      ],
    };
  }
  // "'''"  @(Escape / $(!"'''" @.))*              "'''"
  function item288(
    text: string,
  ):
    | runtime.Success<
        (
          | number[]
          | "\u0007"
          | "\b"
          | "\f"
          | "\n"
          | "\r"
          | "\t"
          | "\v"
          | string
        )[]
      >
    | runtime.Failure {
    const failedExpectations: runtime.FailedExpectation[] = [];
    let remainder = text;
    const result0 = remainder.match(/^'''/g);
    failedExpectations.push({
      expectation: item171,
      remainder: remainder,
    });
    if (result0?.length !== 1) {
      return {
        success: false,
        remainder,
        failedExpectations,
      };
    }
    remainder = remainder.slice(result0[0].length);
    const result1 = item291(remainder);
    failedExpectations.push(...result1.failedExpectations);
    if (result1.success === false) {
      return {
        success: false,
        remainder: result1.remainder,
        failedExpectations,
      };
    }
    remainder = result1.remainder;
    const result2 = remainder.match(/^'''/g);
    failedExpectations.push({
      expectation: item171,
      remainder: remainder,
    });
    if (result2?.length !== 1) {
      return {
        success: false,
        remainder,
        failedExpectations,
      };
    }
    remainder = remainder.slice(result2[0].length);
    return {
      success: true,
      value: result1.value,
      remainder,
      failedExpectations,
    };
  }
  // (Escape / $(!"'''" @.))*
  function item291(
    text: string,
  ):
    | runtime.Success<
        (
          | number[]
          | "\u0007"
          | "\b"
          | "\f"
          | "\n"
          | "\r"
          | "\t"
          | "\v"
          | string
        )[]
      >
    | runtime.Failure {
    const values: Array<
      number[] | "\u0007" | "\b" | "\f" | "\n" | "\r" | "\t" | "\v" | string
    > = [];
    const failedExpectations: runtime.FailedExpectation[] = [];
    let remainder = text;
    while (true) {
      let r = remainder;
      const result = item292(r);
      failedExpectations.push(...result.failedExpectations);
      if (result.success === false) {
        break;
      }
      remainder = result.remainder;
      values.push(result.value);
    }
    return { success: true, value: values, remainder, failedExpectations };
  }
  // Escape / $(!"'''" @.)
  function item292(
    text: string,
  ):
    | runtime.Success<
        number[] | "\u0007" | "\b" | "\f" | "\n" | "\r" | "\t" | "\v" | string
      >
    | runtime.Failure {
    const choices = [item211, item293];
    let failedExpectations: runtime.FailedExpectation[] = [];
    for (
      let func = choices.shift();
      func !== undefined;
      func = choices.shift()
    ) {
      const result = func(text);
      failedExpectations.push(...result.failedExpectations);
      if (result.success === true) {
        return {
          success: true,
          value: result.value,
          remainder: result.remainder,
          failedExpectations,
        };
      }
    }
    return {
      success: false,
      remainder: text,
      failedExpectations,
    };
  }
  // $(!"'''" @.)
  function item293(text: string): runtime.Success<string> | runtime.Failure {
    const matches = text.match(/^(?!''')./g);
    if (matches?.length === 1) {
      return {
        success: true,
        value: matches[0],
        remainder: text.slice(matches[0].length),
        failedExpectations: [],
      };
    }
    return {
      success: false,
      remainder: text,
      failedExpectations: [
        {
          expectation: item2,
          remainder: text,
        },
      ],
    };
  }
  // '"'    @(Escape / $(!( '"' / NewLine ) @.))*  '"'
  function item300(
    text: string,
  ):
    | runtime.Success<
        (
          | number[]
          | "\u0007"
          | "\b"
          | "\f"
          | "\n"
          | "\r"
          | "\t"
          | "\v"
          | string
        )[]
      >
    | runtime.Failure {
    const failedExpectations: runtime.FailedExpectation[] = [];
    let remainder = text;
    const result0 = remainder.match(/^"/g);
    failedExpectations.push({
      expectation: item182,
      remainder: remainder,
    });
    if (result0?.length !== 1) {
      return {
        success: false,
        remainder,
        failedExpectations,
      };
    }
    remainder = remainder.slice(result0[0].length);
    const result1 = item303(remainder);
    failedExpectations.push(...result1.failedExpectations);
    if (result1.success === false) {
      return {
        success: false,
        remainder: result1.remainder,
        failedExpectations,
      };
    }
    remainder = result1.remainder;
    const result2 = remainder.match(/^"/g);
    failedExpectations.push({
      expectation: item182,
      remainder: remainder,
    });
    if (result2?.length !== 1) {
      return {
        success: false,
        remainder,
        failedExpectations,
      };
    }
    remainder = remainder.slice(result2[0].length);
    return {
      success: true,
      value: result1.value,
      remainder,
      failedExpectations,
    };
  }
  // (Escape / $(!( '"' / NewLine ) @.))*
  function item303(
    text: string,
  ):
    | runtime.Success<
        (
          | number[]
          | "\u0007"
          | "\b"
          | "\f"
          | "\n"
          | "\r"
          | "\t"
          | "\v"
          | string
        )[]
      >
    | runtime.Failure {
    const values: Array<
      number[] | "\u0007" | "\b" | "\f" | "\n" | "\r" | "\t" | "\v" | string
    > = [];
    const failedExpectations: runtime.FailedExpectation[] = [];
    let remainder = text;
    while (true) {
      let r = remainder;
      const result = item304(r);
      failedExpectations.push(...result.failedExpectations);
      if (result.success === false) {
        break;
      }
      remainder = result.remainder;
      values.push(result.value);
    }
    return { success: true, value: values, remainder, failedExpectations };
  }
  // Escape / $(!( '"' / NewLine ) @.)
  function item304(
    text: string,
  ):
    | runtime.Success<
        number[] | "\u0007" | "\b" | "\f" | "\n" | "\r" | "\t" | "\v" | string
      >
    | runtime.Failure {
    const choices = [item211, item305];
    let failedExpectations: runtime.FailedExpectation[] = [];
    for (
      let func = choices.shift();
      func !== undefined;
      func = choices.shift()
    ) {
      const result = func(text);
      failedExpectations.push(...result.failedExpectations);
      if (result.success === true) {
        return {
          success: true,
          value: result.value,
          remainder: result.remainder,
          failedExpectations,
        };
      }
    }
    return {
      success: false,
      remainder: text,
      failedExpectations,
    };
  }
  // $(!( '"' / NewLine ) @.)
  function item305(text: string): runtime.Success<string> | runtime.Failure {
    const matches = text.match(/^(?!("|([\r\n])+))./g);
    if (matches?.length === 1) {
      return {
        success: true,
        value: matches[0],
        remainder: text.slice(matches[0].length),
        failedExpectations: [],
      };
    }
    return {
      success: false,
      remainder: text,
      failedExpectations: [
        {
          expectation: item2,
          remainder: text,
        },
      ],
    };
  }
  // "'"    @(Escape / $(!( "'" / NewLine ) @.))*  "'"
  function item313(
    text: string,
  ):
    | runtime.Success<
        (
          | number[]
          | "\u0007"
          | "\b"
          | "\f"
          | "\n"
          | "\r"
          | "\t"
          | "\v"
          | string
        )[]
      >
    | runtime.Failure {
    const failedExpectations: runtime.FailedExpectation[] = [];
    let remainder = text;
    const result0 = remainder.match(/^'/g);
    failedExpectations.push({
      expectation: item194,
      remainder: remainder,
    });
    if (result0?.length !== 1) {
      return {
        success: false,
        remainder,
        failedExpectations,
      };
    }
    remainder = remainder.slice(result0[0].length);
    const result1 = item316(remainder);
    failedExpectations.push(...result1.failedExpectations);
    if (result1.success === false) {
      return {
        success: false,
        remainder: result1.remainder,
        failedExpectations,
      };
    }
    remainder = result1.remainder;
    const result2 = remainder.match(/^'/g);
    failedExpectations.push({
      expectation: item194,
      remainder: remainder,
    });
    if (result2?.length !== 1) {
      return {
        success: false,
        remainder,
        failedExpectations,
      };
    }
    remainder = remainder.slice(result2[0].length);
    return {
      success: true,
      value: result1.value,
      remainder,
      failedExpectations,
    };
  }
  // (Escape / $(!( "'" / NewLine ) @.))*
  function item316(
    text: string,
  ):
    | runtime.Success<
        (
          | number[]
          | "\u0007"
          | "\b"
          | "\f"
          | "\n"
          | "\r"
          | "\t"
          | "\v"
          | string
        )[]
      >
    | runtime.Failure {
    const values: Array<
      number[] | "\u0007" | "\b" | "\f" | "\n" | "\r" | "\t" | "\v" | string
    > = [];
    const failedExpectations: runtime.FailedExpectation[] = [];
    let remainder = text;
    while (true) {
      let r = remainder;
      const result = item317(r);
      failedExpectations.push(...result.failedExpectations);
      if (result.success === false) {
        break;
      }
      remainder = result.remainder;
      values.push(result.value);
    }
    return { success: true, value: values, remainder, failedExpectations };
  }
  // Escape / $(!( "'" / NewLine ) @.)
  function item317(
    text: string,
  ):
    | runtime.Success<
        number[] | "\u0007" | "\b" | "\f" | "\n" | "\r" | "\t" | "\v" | string
      >
    | runtime.Failure {
    const choices = [item211, item318];
    let failedExpectations: runtime.FailedExpectation[] = [];
    for (
      let func = choices.shift();
      func !== undefined;
      func = choices.shift()
    ) {
      const result = func(text);
      failedExpectations.push(...result.failedExpectations);
      if (result.success === true) {
        return {
          success: true,
          value: result.value,
          remainder: result.remainder,
          failedExpectations,
        };
      }
    }
    return {
      success: false,
      remainder: text,
      failedExpectations,
    };
  }
  // $(!( "'" / NewLine ) @.)
  function item318(text: string): runtime.Success<string> | runtime.Failure {
    const matches = text.match(/^(?!('|([\r\n])+))./g);
    if (matches?.length === 1) {
      return {
        success: true,
        value: matches[0],
        remainder: text.slice(matches[0].length),
        failedExpectations: [],
      };
    }
    return {
      success: false,
      remainder: text,
      failedExpectations: [
        {
          expectation: item2,
          remainder: text,
        },
      ],
    };
  }
  // BytesLiteral "bytes literal"
  // = [bB] bytes:CharacterSequence
  // { return builder.newBytesExpr(offset(), bytes) }
  //
  function item330(text: string): runtime.Success<Expr> | runtime.Failure {
    const result = item331(text);
    if (result.success === true) {
      return result;
    }
    return {
      success: false,
      remainder: result.remainder,
      failedExpectations: [
        {
          expectation: item338,
          remainder: result.remainder,
        },
      ],
    };
  }
  // [bB] bytes:CharacterSequence
  // { return builder.newBytesExpr(offset(), bytes) }
  function item331(text: string): runtime.Success<Expr> | runtime.Failure {
    const result = item332(text);
    if (result.success === true) {
      return {
        success: true,
        value: item337(
          () =>
            runtime.getLocation(parse$source, input, text, result.remainder),
          () => runtime.getRange(parse$source, input, text, result.remainder),
          () => runtime.getText(text, result.remainder),
          () => input.length - text.length,
          (
            message: string,
            location = runtime.getLocation(
              parse$source,
              input,
              text,
              result.remainder,
            ),
            name?: string,
          ) => {
            throw new ParseError(message, location, name);
          },
          result.value[0],
        ),
        remainder: result.remainder,
        failedExpectations: [],
      };
    }
    return result;
  }
  // [bB] bytes:CharacterSequence
  function item332(
    text: string,
  ):
    | runtime.Success<
        [
          | string[]
          | (
              | number[]
              | "\u0007"
              | "\b"
              | "\f"
              | "\n"
              | "\r"
              | "\t"
              | "\v"
              | string
            )[],
        ]
      >
    | runtime.Failure {
    const failedExpectations: runtime.FailedExpectation[] = [];
    let remainder = text;
    const result0 = remainder.match(/^[bB]/g);
    failedExpectations.push({
      expectation: item334,
      remainder: remainder,
    });
    if (result0?.length !== 1) {
      return {
        success: false,
        remainder,
        failedExpectations,
      };
    }
    remainder = remainder.slice(result0[0].length);
    const result1 = item149(remainder);
    failedExpectations.push(...result1.failedExpectations);
    if (result1.success === false) {
      return {
        success: false,
        remainder: result1.remainder,
        failedExpectations,
      };
    }
    remainder = result1.remainder;
    return {
      success: true,
      value: [result1.value],
      remainder,
      failedExpectations,
    };
  }
  // BooleanLiteral "boolean literal"
  // = keyword:("true" / "false")
  // { return builder.newBoolExpr(offset(), keyword) }
  //
  function item340(text: string): runtime.Success<Expr> | runtime.Failure {
    const result = item341(text);
    if (result.success === true) {
      return result;
    }
    return {
      success: false,
      remainder: result.remainder,
      failedExpectations: [
        {
          expectation: item349,
          remainder: result.remainder,
        },
      ],
    };
  }
  // keyword:("true" / "false")
  // { return builder.newBoolExpr(offset(), keyword) }
  function item341(text: string): runtime.Success<Expr> | runtime.Failure {
    const result = item343(text);
    if (result.success === true) {
      return {
        success: true,
        value: item348(
          () =>
            runtime.getLocation(parse$source, input, text, result.remainder),
          () => runtime.getRange(parse$source, input, text, result.remainder),
          () => runtime.getText(text, result.remainder),
          () => input.length - text.length,
          (
            message: string,
            location = runtime.getLocation(
              parse$source,
              input,
              text,
              result.remainder,
            ),
            name?: string,
          ) => {
            throw new ParseError(message, location, name);
          },
          result.value,
        ),
        remainder: result.remainder,
        failedExpectations: [],
      };
    }
    return result;
  }
  // "true" / "false"
  function item343(
    text: string,
  ): runtime.Success<"true" | "false"> | runtime.Failure {
    const choices = [item344, item346];
    let failedExpectations: runtime.FailedExpectation[] = [];
    for (
      let func = choices.shift();
      func !== undefined;
      func = choices.shift()
    ) {
      const result = func(text);
      failedExpectations.push(...result.failedExpectations);
      if (result.success === true) {
        return {
          success: true,
          value: result.value,
          remainder: result.remainder,
          failedExpectations,
        };
      }
    }
    return {
      success: false,
      remainder: text,
      failedExpectations,
    };
  }
  // "true"
  function item344(text: string): runtime.Success<"true"> | runtime.Failure {
    if (text.startsWith("true")) {
      return {
        success: true,
        value: "true",
        remainder: text.slice(4),
        failedExpectations: [],
      };
    }
    return {
      success: false,
      remainder: text,
      failedExpectations: [
        {
          expectation: item345,
          remainder: text,
        },
      ],
    };
  }
  // "false"
  function item346(text: string): runtime.Success<"false"> | runtime.Failure {
    if (text.startsWith("false")) {
      return {
        success: true,
        value: "false",
        remainder: text.slice(5),
        failedExpectations: [],
      };
    }
    return {
      success: false,
      remainder: text,
      failedExpectations: [
        {
          expectation: item347,
          remainder: text,
        },
      ],
    };
  }
  // NullLiteral "null literal"
  // = "null" ![_a-zA-Z0-9]
  // { return builder.newNullExpr(offset()) }
  //
  function item351(text: string): runtime.Success<Expr> | runtime.Failure {
    const result = item352(text);
    if (result.success === true) {
      return result;
    }
    return {
      success: false,
      remainder: result.remainder,
      failedExpectations: [
        {
          expectation: item361,
          remainder: result.remainder,
        },
      ],
    };
  }
  // "null" ![_a-zA-Z0-9]
  // { return builder.newNullExpr(offset()) }
  function item352(text: string): runtime.Success<Expr> | runtime.Failure {
    const result = item353(text);
    if (result.success === true) {
      return {
        success: true,
        value: item360(
          () =>
            runtime.getLocation(parse$source, input, text, result.remainder),
          () => runtime.getRange(parse$source, input, text, result.remainder),
          () => runtime.getText(text, result.remainder),
          () => input.length - text.length,
          (
            message: string,
            location = runtime.getLocation(
              parse$source,
              input,
              text,
              result.remainder,
            ),
            name?: string,
          ) => {
            throw new ParseError(message, location, name);
          },
        ),
        remainder: result.remainder,
        failedExpectations: [],
      };
    }
    return result;
  }
  // "null" ![_a-zA-Z0-9]
  function item353(text: string): runtime.Success<[]> | runtime.Failure {
    const failedExpectations: runtime.FailedExpectation[] = [];
    let remainder = text;
    const result0 = remainder.match(/^null/g);
    failedExpectations.push({
      expectation: item355,
      remainder: remainder,
    });
    if (result0?.length !== 1) {
      return {
        success: false,
        remainder,
        failedExpectations,
      };
    }
    remainder = remainder.slice(result0[0].length);
    const result1 = remainder.match(/^(?![_a-zA-Z0-9])/g);
    failedExpectations.push();
    if (result1?.length !== 1) {
      return {
        success: false,
        remainder,
        failedExpectations,
      };
    }
    remainder = remainder.slice(result1[0].length);
    return {
      success: true,
      value: [],
      remainder,
      failedExpectations,
    };
  }
  // "."? S identifier:Identifier S "(" args:ExprList ")"
  // { return builder.newCallExpr(offset(), identifier, args) }
  function item362(text: string): runtime.Success<Expr> | runtime.Failure {
    const result = item363(text);
    if (result.success === true) {
      return {
        success: true,
        value: item390(
          () =>
            runtime.getLocation(parse$source, input, text, result.remainder),
          () => runtime.getRange(parse$source, input, text, result.remainder),
          () => runtime.getText(text, result.remainder),
          () => input.length - text.length,
          (
            message: string,
            location = runtime.getLocation(
              parse$source,
              input,
              text,
              result.remainder,
            ),
            name?: string,
          ) => {
            throw new ParseError(message, location, name);
          },
          result.value[0],
          result.value[1],
        ),
        remainder: result.remainder,
        failedExpectations: [],
      };
    }
    return result;
  }
  // "."? S identifier:Identifier S "(" args:ExprList ")"
  function item363(
    text: string,
  ): runtime.Success<[string, Expr[]]> | runtime.Failure {
    const failedExpectations: runtime.FailedExpectation[] = [];
    let remainder = text;
    const result0 = remainder.match(/^(\.)?/g);
    failedExpectations.push({
      expectation: item83,
      remainder: remainder,
    });
    if (result0?.length !== 1) {
      return {
        success: false,
        remainder,
        failedExpectations,
      };
    }
    remainder = remainder.slice(result0[0].length);
    const result1 = remainder.match(
      /^(([\t\n\f\r ])+)?(\/\/([^\r\n])*([\r\n])+)?(([\t\n\f\r ])+)?/g,
    );
    failedExpectations.push(
      {
        expectation: item41,
        remainder: remainder,
      },
      {
        expectation: item58,
        remainder: remainder,
      },
    );
    if (result1?.length !== 1) {
      return {
        success: false,
        remainder,
        failedExpectations,
      };
    }
    remainder = remainder.slice(result1[0].length);
    const result2 = item368(remainder);
    failedExpectations.push(...result2.failedExpectations);
    if (result2.success === false) {
      return {
        success: false,
        remainder: result2.remainder,
        failedExpectations,
      };
    }
    remainder = result2.remainder;
    const result3 = remainder.match(
      /^(([\t\n\f\r ])+)?(\/\/([^\r\n])*([\r\n])+)?(([\t\n\f\r ])+)?/g,
    );
    failedExpectations.push(
      {
        expectation: item41,
        remainder: remainder,
      },
      {
        expectation: item58,
        remainder: remainder,
      },
    );
    if (result3?.length !== 1) {
      return {
        success: false,
        remainder,
        failedExpectations,
      };
    }
    remainder = remainder.slice(result3[0].length);
    const result4 = remainder.match(/^\(/g);
    failedExpectations.push({
      expectation: item381,
      remainder: remainder,
    });
    if (result4?.length !== 1) {
      return {
        success: false,
        remainder,
        failedExpectations,
      };
    }
    remainder = remainder.slice(result4[0].length);
    const result5 = item384(remainder);
    failedExpectations.push(...result5.failedExpectations);
    if (result5.success === false) {
      return {
        success: false,
        remainder: result5.remainder,
        failedExpectations,
      };
    }
    remainder = result5.remainder;
    const result6 = remainder.match(/^\)/g);
    failedExpectations.push({
      expectation: item388,
      remainder: remainder,
    });
    if (result6?.length !== 1) {
      return {
        success: false,
        remainder,
        failedExpectations,
      };
    }
    remainder = remainder.slice(result6[0].length);
    return {
      success: true,
      value: [result2.value, result5.value],
      remainder,
      failedExpectations,
    };
  }
  // Identifier "identifier"
  // = id:$([_a-zA-Z][_a-zA-Z0-9]*)
  // {
  // if ([
  // "true", "false", "null", "in", "as", "break", "const", "continue", "else",
  // "for", "function", "if", "import", "let", "loop", "package", "namespace",
  // "return", "var", "void", "while"
  // ].includes(id)) {
  // error("reserved identifier");
  // }
  //
  // return id;
  // }
  //
  function item368(text: string): runtime.Success<string> | runtime.Failure {
    const result = item369(text);
    if (result.success === true) {
      return result;
    }
    return {
      success: false,
      remainder: result.remainder,
      failedExpectations: [
        {
          expectation: item379,
          remainder: result.remainder,
        },
      ],
    };
  }
  // id:$([_a-zA-Z][_a-zA-Z0-9]*)
  // {
  // if ([
  // "true", "false", "null", "in", "as", "break", "const", "continue", "else",
  // "for", "function", "if", "import", "let", "loop", "package", "namespace",
  // "return", "var", "void", "while"
  // ].includes(id)) {
  // error("reserved identifier");
  // }
  //
  // return id;
  // }
  function item369(text: string): runtime.Success<string> | runtime.Failure {
    const result = item371(text);
    if (result.success === true) {
      return {
        success: true,
        value: item378(
          () =>
            runtime.getLocation(parse$source, input, text, result.remainder),
          () => runtime.getRange(parse$source, input, text, result.remainder),
          () => runtime.getText(text, result.remainder),
          () => input.length - text.length,
          (
            message: string,
            location = runtime.getLocation(
              parse$source,
              input,
              text,
              result.remainder,
            ),
            name?: string,
          ) => {
            throw new ParseError(message, location, name);
          },
          result.value,
        ),
        remainder: result.remainder,
        failedExpectations: [],
      };
    }
    return result;
  }
  // $([_a-zA-Z][_a-zA-Z0-9]*)
  function item371(text: string): runtime.Success<string> | runtime.Failure {
    const matches = text.match(/^[_a-zA-Z]([_a-zA-Z0-9])*/g);
    if (matches?.length === 1) {
      return {
        success: true,
        value: matches[0],
        remainder: text.slice(matches[0].length),
        failedExpectations: [],
      };
    }
    return {
      success: false,
      remainder: text,
      failedExpectations: [
        {
          expectation: item374,
          remainder: text,
        },
      ],
    };
  }
  // Expr|0.., ","|
  function item384(text: string): runtime.Success<Expr[]> | runtime.Failure {
    const values: Array<Expr> = [];
    const failedExpectations: runtime.FailedExpectation[] = [];
    let remainder = text;
    while (true) {
      let r = remainder;
      if (values.length > 0) {
        const result = item385(r);
        failedExpectations.push(...result.failedExpectations);
        if (result.success === false) {
          break;
        }
        r = result.remainder;
      }
      const result = item4(r);
      failedExpectations.push(...result.failedExpectations);
      if (result.success === false) {
        break;
      }
      remainder = result.remainder;
      values.push(result.value);
    }
    return { success: true, value: values, remainder, failedExpectations };
  }
  // ","
  function item385(text: string): runtime.Success<","> | runtime.Failure {
    if (text.startsWith(",")) {
      return {
        success: true,
        value: ",",
        remainder: text.slice(1),
        failedExpectations: [],
      };
    }
    return {
      success: false,
      remainder: text,
      failedExpectations: [
        {
          expectation: item386,
          remainder: text,
        },
      ],
    };
  }
  // dot:"."? S name:Selector|1.., S "." S| S "{" entries:FieldInits (",")? S "}"
  // { return builder.newStructExpr(offset(), entries, (dot !== null ? dot : '') + name.join('.')) }
  function item391(text: string): runtime.Success<Expr> | runtime.Failure {
    const result = item392(text);
    if (result.success === true) {
      return {
        success: true,
        value: item434(
          () =>
            runtime.getLocation(parse$source, input, text, result.remainder),
          () => runtime.getRange(parse$source, input, text, result.remainder),
          () => runtime.getText(text, result.remainder),
          () => input.length - text.length,
          (
            message: string,
            location = runtime.getLocation(
              parse$source,
              input,
              text,
              result.remainder,
            ),
            name?: string,
          ) => {
            throw new ParseError(message, location, name);
          },
          result.value[0],
          result.value[1],
          result.value[2],
        ),
        remainder: result.remainder,
        failedExpectations: [],
      };
    }
    return result;
  }
  // dot:"."? S name:Selector|1.., S "." S| S "{" entries:FieldInits (",")? S "}"
  function item392(
    text: string,
  ):
    | runtime.Success<["." | null, string[], Expr_CreateStruct_Entry[]]>
    | runtime.Failure {
    const failedExpectations: runtime.FailedExpectation[] = [];
    let remainder = text;
    const result0 = item394(remainder);
    failedExpectations.push(...result0.failedExpectations);
    if (result0.success === false) {
      return {
        success: false,
        remainder: result0.remainder,
        failedExpectations,
      };
    }
    remainder = result0.remainder;
    const result1 = remainder.match(
      /^(([\t\n\f\r ])+)?(\/\/([^\r\n])*([\r\n])+)?(([\t\n\f\r ])+)?/g,
    );
    failedExpectations.push(
      {
        expectation: item41,
        remainder: remainder,
      },
      {
        expectation: item58,
        remainder: remainder,
      },
    );
    if (result1?.length !== 1) {
      return {
        success: false,
        remainder,
        failedExpectations,
      };
    }
    remainder = remainder.slice(result1[0].length);
    const result2 = item397(remainder);
    failedExpectations.push(...result2.failedExpectations);
    if (result2.success === false) {
      return {
        success: false,
        remainder: result2.remainder,
        failedExpectations,
      };
    }
    remainder = result2.remainder;
    const result3 = remainder.match(
      /^(([\t\n\f\r ])+)?(\/\/([^\r\n])*([\r\n])+)?(([\t\n\f\r ])+)?/g,
    );
    failedExpectations.push(
      {
        expectation: item41,
        remainder: remainder,
      },
      {
        expectation: item58,
        remainder: remainder,
      },
    );
    if (result3?.length !== 1) {
      return {
        success: false,
        remainder,
        failedExpectations,
      };
    }
    remainder = remainder.slice(result3[0].length);
    const result4 = remainder.match(/^\{/g);
    failedExpectations.push({
      expectation: item413,
      remainder: remainder,
    });
    if (result4?.length !== 1) {
      return {
        success: false,
        remainder,
        failedExpectations,
      };
    }
    remainder = remainder.slice(result4[0].length);
    const result5 = item416(remainder);
    failedExpectations.push(...result5.failedExpectations);
    if (result5.success === false) {
      return {
        success: false,
        remainder: result5.remainder,
        failedExpectations,
      };
    }
    remainder = result5.remainder;
    const result6 = remainder.match(/^(,)?/g);
    failedExpectations.push({
      expectation: item386,
      remainder: remainder,
    });
    if (result6?.length !== 1) {
      return {
        success: false,
        remainder,
        failedExpectations,
      };
    }
    remainder = remainder.slice(result6[0].length);
    const result7 = remainder.match(
      /^(([\t\n\f\r ])+)?(\/\/([^\r\n])*([\r\n])+)?(([\t\n\f\r ])+)?/g,
    );
    failedExpectations.push(
      {
        expectation: item41,
        remainder: remainder,
      },
      {
        expectation: item58,
        remainder: remainder,
      },
    );
    if (result7?.length !== 1) {
      return {
        success: false,
        remainder,
        failedExpectations,
      };
    }
    remainder = remainder.slice(result7[0].length);
    const result8 = remainder.match(/^\}/g);
    failedExpectations.push({
      expectation: item432,
      remainder: remainder,
    });
    if (result8?.length !== 1) {
      return {
        success: false,
        remainder,
        failedExpectations,
      };
    }
    remainder = remainder.slice(result8[0].length);
    return {
      success: true,
      value: [result0.value, result2.value, result5.value],
      remainder,
      failedExpectations,
    };
  }
  // "."?
  function item394(
    text: string,
  ): runtime.Success<"." | null> | runtime.Failure {
    const result = item395(text);
    if (result.success === true) {
      return result;
    }
    return {
      success: true,
      value: null,
      remainder: text,
      failedExpectations: result.failedExpectations,
    };
  }
  // "."
  function item395(text: string): runtime.Success<"."> | runtime.Failure {
    if (text.startsWith(".")) {
      return {
        success: true,
        value: ".",
        remainder: text.slice(1),
        failedExpectations: [],
      };
    }
    return {
      success: false,
      remainder: text,
      failedExpectations: [
        {
          expectation: item83,
          remainder: text,
        },
      ],
    };
  }
  // Selector|1.., S "." S|
  function item397(text: string): runtime.Success<string[]> | runtime.Failure {
    const values: Array<string> = [];
    const failedExpectations: runtime.FailedExpectation[] = [];
    let remainder = text;
    while (true) {
      let r = remainder;
      if (values.length > 0) {
        const result = item409(r);
        failedExpectations.push(...result.failedExpectations);
        if (result.success === false) {
          break;
        }
        r = result.remainder;
      }
      const result = item399(r);
      failedExpectations.push(...result.failedExpectations);
      if (result.success === false) {
        break;
      }
      remainder = result.remainder;
      values.push(result.value);
    }
    if (values.length < 1) {
      return { success: false, remainder: text, failedExpectations };
    }
    return { success: true, value: values, remainder, failedExpectations };
  }
  // Selector "selector"
  // = selector:$([_a-zA-Z][_a-zA-Z0-9]*)
  // {
  // if (["true", "false", "null", "in"].includes(selector)) {
  // error("reserved keyword");
  // }
  //
  // return selector;
  // }
  //
  function item399(text: string): runtime.Success<string> | runtime.Failure {
    const result = item400(text);
    if (result.success === true) {
      return result;
    }
    return {
      success: false,
      remainder: result.remainder,
      failedExpectations: [
        {
          expectation: item408,
          remainder: result.remainder,
        },
      ],
    };
  }
  // selector:$([_a-zA-Z][_a-zA-Z0-9]*)
  // {
  // if (["true", "false", "null", "in"].includes(selector)) {
  // error("reserved keyword");
  // }
  //
  // return selector;
  // }
  function item400(text: string): runtime.Success<string> | runtime.Failure {
    const result = item402(text);
    if (result.success === true) {
      return {
        success: true,
        value: item407(
          () =>
            runtime.getLocation(parse$source, input, text, result.remainder),
          () => runtime.getRange(parse$source, input, text, result.remainder),
          () => runtime.getText(text, result.remainder),
          () => input.length - text.length,
          (
            message: string,
            location = runtime.getLocation(
              parse$source,
              input,
              text,
              result.remainder,
            ),
            name?: string,
          ) => {
            throw new ParseError(message, location, name);
          },
          result.value,
        ),
        remainder: result.remainder,
        failedExpectations: [],
      };
    }
    return result;
  }
  // $([_a-zA-Z][_a-zA-Z0-9]*)
  function item402(text: string): runtime.Success<string> | runtime.Failure {
    const matches = text.match(/^[_a-zA-Z]([_a-zA-Z0-9])*/g);
    if (matches?.length === 1) {
      return {
        success: true,
        value: matches[0],
        remainder: text.slice(matches[0].length),
        failedExpectations: [],
      };
    }
    return {
      success: false,
      remainder: text,
      failedExpectations: [
        {
          expectation: item374,
          remainder: text,
        },
      ],
    };
  }
  // S "." S
  function item409(
    text: string,
  ):
    | runtime.Success<
        [
          [string | null, ["//", string[], string[]] | null, string | null],
          ".",
          [string | null, ["//", string[], string[]] | null, string | null],
        ]
      >
    | runtime.Failure {
    const failedExpectations: runtime.FailedExpectation[] = [];
    let remainder = text;
    const result0 = item33(remainder);
    failedExpectations.push(...result0.failedExpectations);
    if (result0.success === false) {
      return {
        success: false,
        remainder: result0.remainder,
        failedExpectations,
      };
    }
    remainder = result0.remainder;
    const result1 = item410(remainder);
    failedExpectations.push(...result1.failedExpectations);
    if (result1.success === false) {
      return {
        success: false,
        remainder: result1.remainder,
        failedExpectations,
      };
    }
    remainder = result1.remainder;
    const result2 = item33(remainder);
    failedExpectations.push(...result2.failedExpectations);
    if (result2.success === false) {
      return {
        success: false,
        remainder: result2.remainder,
        failedExpectations,
      };
    }
    remainder = result2.remainder;
    return {
      success: true,
      value: [result0.value, result1.value, result0.value],
      remainder,
      failedExpectations,
    };
  }
  // "."
  function item410(text: string): runtime.Success<"."> | runtime.Failure {
    if (text.startsWith(".")) {
      return {
        success: true,
        value: ".",
        remainder: text.slice(1),
        failedExpectations: [],
      };
    }
    return {
      success: false,
      remainder: text,
      failedExpectations: [
        {
          expectation: item83,
          remainder: text,
        },
      ],
    };
  }
  // (
  // S key:Selector $(S ":") value:Expr
  // { return builder.newStructEntry(offset(), key, value) }
  // )|0.., ","|
  function item416(
    text: string,
  ): runtime.Success<Expr_CreateStruct_Entry[]> | runtime.Failure {
    const values: Array<Expr_CreateStruct_Entry> = [];
    const failedExpectations: runtime.FailedExpectation[] = [];
    let remainder = text;
    while (true) {
      let r = remainder;
      if (values.length > 0) {
        const result = item428(r);
        failedExpectations.push(...result.failedExpectations);
        if (result.success === false) {
          break;
        }
        r = result.remainder;
      }
      const result = item417(r);
      failedExpectations.push(...result.failedExpectations);
      if (result.success === false) {
        break;
      }
      remainder = result.remainder;
      values.push(result.value);
    }
    return { success: true, value: values, remainder, failedExpectations };
  }
  // S key:Selector $(S ":") value:Expr
  // { return builder.newStructEntry(offset(), key, value) }
  function item417(
    text: string,
  ): runtime.Success<Expr_CreateStruct_Entry> | runtime.Failure {
    const result = item418(text);
    if (result.success === true) {
      return {
        success: true,
        value: item427(
          () =>
            runtime.getLocation(parse$source, input, text, result.remainder),
          () => runtime.getRange(parse$source, input, text, result.remainder),
          () => runtime.getText(text, result.remainder),
          () => input.length - text.length,
          (
            message: string,
            location = runtime.getLocation(
              parse$source,
              input,
              text,
              result.remainder,
            ),
            name?: string,
          ) => {
            throw new ParseError(message, location, name);
          },
          result.value[0],
          result.value[1],
        ),
        remainder: result.remainder,
        failedExpectations: [],
      };
    }
    return result;
  }
  // S key:Selector $(S ":") value:Expr
  function item418(
    text: string,
  ): runtime.Success<[string, Expr]> | runtime.Failure {
    const failedExpectations: runtime.FailedExpectation[] = [];
    let remainder = text;
    const result0 = remainder.match(
      /^(([\t\n\f\r ])+)?(\/\/([^\r\n])*([\r\n])+)?(([\t\n\f\r ])+)?/g,
    );
    failedExpectations.push(
      {
        expectation: item41,
        remainder: remainder,
      },
      {
        expectation: item58,
        remainder: remainder,
      },
    );
    if (result0?.length !== 1) {
      return {
        success: false,
        remainder,
        failedExpectations,
      };
    }
    remainder = remainder.slice(result0[0].length);
    const result1 = item399(remainder);
    failedExpectations.push(...result1.failedExpectations);
    if (result1.success === false) {
      return {
        success: false,
        remainder: result1.remainder,
        failedExpectations,
      };
    }
    remainder = result1.remainder;
    const result2 = remainder.match(
      /^(([\t\n\f\r ])+)?(\/\/([^\r\n])*([\r\n])+)?(([\t\n\f\r ])+)?:/g,
    );
    failedExpectations.push(
      {
        expectation: item41,
        remainder: remainder,
      },
      {
        expectation: item58,
        remainder: remainder,
      },
      {
        expectation: item423,
        remainder: remainder,
      },
    );
    if (result2?.length !== 1) {
      return {
        success: false,
        remainder,
        failedExpectations,
      };
    }
    remainder = remainder.slice(result2[0].length);
    const result3 = item4(remainder);
    failedExpectations.push(...result3.failedExpectations);
    if (result3.success === false) {
      return {
        success: false,
        remainder: result3.remainder,
        failedExpectations,
      };
    }
    remainder = result3.remainder;
    return {
      success: true,
      value: [result1.value, result3.value],
      remainder,
      failedExpectations,
    };
  }
  // ","
  function item428(text: string): runtime.Success<","> | runtime.Failure {
    if (text.startsWith(",")) {
      return {
        success: true,
        value: ",",
        remainder: text.slice(1),
        failedExpectations: [],
      };
    }
    return {
      success: false,
      remainder: text,
      failedExpectations: [
        {
          expectation: item386,
          remainder: text,
        },
      ],
    };
  }
  // "."? S name:Selector
  // { return builder.newIdentExpr(offset(), name) }
  function item435(text: string): runtime.Success<Expr> | runtime.Failure {
    const result = item436(text);
    if (result.success === true) {
      return {
        success: true,
        value: item441(
          () =>
            runtime.getLocation(parse$source, input, text, result.remainder),
          () => runtime.getRange(parse$source, input, text, result.remainder),
          () => runtime.getText(text, result.remainder),
          () => input.length - text.length,
          (
            message: string,
            location = runtime.getLocation(
              parse$source,
              input,
              text,
              result.remainder,
            ),
            name?: string,
          ) => {
            throw new ParseError(message, location, name);
          },
          result.value[0],
        ),
        remainder: result.remainder,
        failedExpectations: [],
      };
    }
    return result;
  }
  // "."? S name:Selector
  function item436(text: string): runtime.Success<[string]> | runtime.Failure {
    const failedExpectations: runtime.FailedExpectation[] = [];
    let remainder = text;
    const result0 = remainder.match(/^(\.)?/g);
    failedExpectations.push({
      expectation: item83,
      remainder: remainder,
    });
    if (result0?.length !== 1) {
      return {
        success: false,
        remainder,
        failedExpectations,
      };
    }
    remainder = remainder.slice(result0[0].length);
    const result1 = remainder.match(
      /^(([\t\n\f\r ])+)?(\/\/([^\r\n])*([\r\n])+)?(([\t\n\f\r ])+)?/g,
    );
    failedExpectations.push(
      {
        expectation: item41,
        remainder: remainder,
      },
      {
        expectation: item58,
        remainder: remainder,
      },
    );
    if (result1?.length !== 1) {
      return {
        success: false,
        remainder,
        failedExpectations,
      };
    }
    remainder = remainder.slice(result1[0].length);
    const result2 = item399(remainder);
    failedExpectations.push(...result2.failedExpectations);
    if (result2.success === false) {
      return {
        success: false,
        remainder: result2.remainder,
        failedExpectations,
      };
    }
    remainder = result2.remainder;
    return {
      success: true,
      value: [result2.value],
      remainder,
      failedExpectations,
    };
  }
  // "(" @Expr ")"
  function item442(text: string): runtime.Success<Expr> | runtime.Failure {
    const failedExpectations: runtime.FailedExpectation[] = [];
    let remainder = text;
    const result0 = remainder.match(/^\(/g);
    failedExpectations.push({
      expectation: item381,
      remainder: remainder,
    });
    if (result0?.length !== 1) {
      return {
        success: false,
        remainder,
        failedExpectations,
      };
    }
    remainder = remainder.slice(result0[0].length);
    const result1 = item4(remainder);
    failedExpectations.push(...result1.failedExpectations);
    if (result1.success === false) {
      return {
        success: false,
        remainder: result1.remainder,
        failedExpectations,
      };
    }
    remainder = result1.remainder;
    const result2 = remainder.match(/^\)/g);
    failedExpectations.push({
      expectation: item388,
      remainder: remainder,
    });
    if (result2?.length !== 1) {
      return {
        success: false,
        remainder,
        failedExpectations,
      };
    }
    remainder = remainder.slice(result2[0].length);
    return {
      success: true,
      value: result1.value,
      remainder,
      failedExpectations,
    };
  }
  // elements:("[" @ExprList (",")? S "]")
  // { return builder.newListExpr(offset(), elements) }
  function item447(text: string): runtime.Success<Expr> | runtime.Failure {
    const result = item449(text);
    if (result.success === true) {
      return {
        success: true,
        value: item458(
          () =>
            runtime.getLocation(parse$source, input, text, result.remainder),
          () => runtime.getRange(parse$source, input, text, result.remainder),
          () => runtime.getText(text, result.remainder),
          () => input.length - text.length,
          (
            message: string,
            location = runtime.getLocation(
              parse$source,
              input,
              text,
              result.remainder,
            ),
            name?: string,
          ) => {
            throw new ParseError(message, location, name);
          },
          result.value,
        ),
        remainder: result.remainder,
        failedExpectations: [],
      };
    }
    return result;
  }
  // "[" @ExprList (",")? S "]"
  function item449(text: string): runtime.Success<Expr[]> | runtime.Failure {
    const failedExpectations: runtime.FailedExpectation[] = [];
    let remainder = text;
    const result0 = remainder.match(/^\[/g);
    failedExpectations.push({
      expectation: item451,
      remainder: remainder,
    });
    if (result0?.length !== 1) {
      return {
        success: false,
        remainder,
        failedExpectations,
      };
    }
    remainder = remainder.slice(result0[0].length);
    const result1 = item384(remainder);
    failedExpectations.push(...result1.failedExpectations);
    if (result1.success === false) {
      return {
        success: false,
        remainder: result1.remainder,
        failedExpectations,
      };
    }
    remainder = result1.remainder;
    const result2 = remainder.match(/^(,)?/g);
    failedExpectations.push({
      expectation: item386,
      remainder: remainder,
    });
    if (result2?.length !== 1) {
      return {
        success: false,
        remainder,
        failedExpectations,
      };
    }
    remainder = remainder.slice(result2[0].length);
    const result3 = remainder.match(
      /^(([\t\n\f\r ])+)?(\/\/([^\r\n])*([\r\n])+)?(([\t\n\f\r ])+)?/g,
    );
    failedExpectations.push(
      {
        expectation: item41,
        remainder: remainder,
      },
      {
        expectation: item58,
        remainder: remainder,
      },
    );
    if (result3?.length !== 1) {
      return {
        success: false,
        remainder,
        failedExpectations,
      };
    }
    remainder = remainder.slice(result3[0].length);
    const result4 = remainder.match(/^\]/g);
    failedExpectations.push({
      expectation: item456,
      remainder: remainder,
    });
    if (result4?.length !== 1) {
      return {
        success: false,
        remainder,
        failedExpectations,
      };
    }
    remainder = remainder.slice(result4[0].length);
    return {
      success: true,
      value: result1.value,
      remainder,
      failedExpectations,
    };
  }
  // entries:("{" @MapInits $((",")? S "}"))
  // { return builder.newStructExpr(offset(), entries) }
  function item459(text: string): runtime.Success<Expr> | runtime.Failure {
    const result = item461(text);
    if (result.success === true) {
      return {
        success: true,
        value: item481(
          () =>
            runtime.getLocation(parse$source, input, text, result.remainder),
          () => runtime.getRange(parse$source, input, text, result.remainder),
          () => runtime.getText(text, result.remainder),
          () => input.length - text.length,
          (
            message: string,
            location = runtime.getLocation(
              parse$source,
              input,
              text,
              result.remainder,
            ),
            name?: string,
          ) => {
            throw new ParseError(message, location, name);
          },
          result.value,
        ),
        remainder: result.remainder,
        failedExpectations: [],
      };
    }
    return result;
  }
  // "{" @MapInits $((",")? S "}")
  function item461(
    text: string,
  ): runtime.Success<Expr_CreateStruct_Entry[]> | runtime.Failure {
    const failedExpectations: runtime.FailedExpectation[] = [];
    let remainder = text;
    const result0 = remainder.match(/^\{/g);
    failedExpectations.push({
      expectation: item413,
      remainder: remainder,
    });
    if (result0?.length !== 1) {
      return {
        success: false,
        remainder,
        failedExpectations,
      };
    }
    remainder = remainder.slice(result0[0].length);
    const result1 = item465(remainder);
    failedExpectations.push(...result1.failedExpectations);
    if (result1.success === false) {
      return {
        success: false,
        remainder: result1.remainder,
        failedExpectations,
      };
    }
    remainder = result1.remainder;
    const result2 = remainder.match(
      /^(,)?(([\t\n\f\r ])+)?(\/\/([^\r\n])*([\r\n])+)?(([\t\n\f\r ])+)?\}/g,
    );
    failedExpectations.push(
      {
        expectation: item386,
        remainder: remainder,
      },
      {
        expectation: item41,
        remainder: remainder,
      },
      {
        expectation: item58,
        remainder: remainder,
      },
      {
        expectation: item432,
        remainder: remainder,
      },
    );
    if (result2?.length !== 1) {
      return {
        success: false,
        remainder,
        failedExpectations,
      };
    }
    remainder = remainder.slice(result2[0].length);
    return {
      success: true,
      value: result1.value,
      remainder,
      failedExpectations,
    };
  }
  // (
  // key:Expr ":" value:Expr
  // { return builder.newMapEntry(offset(), key, value) }
  // )|0.., ","|
  function item465(
    text: string,
  ): runtime.Success<Expr_CreateStruct_Entry[]> | runtime.Failure {
    const values: Array<Expr_CreateStruct_Entry> = [];
    const failedExpectations: runtime.FailedExpectation[] = [];
    let remainder = text;
    while (true) {
      let r = remainder;
      if (values.length > 0) {
        const result = item473(r);
        failedExpectations.push(...result.failedExpectations);
        if (result.success === false) {
          break;
        }
        r = result.remainder;
      }
      const result = item466(r);
      failedExpectations.push(...result.failedExpectations);
      if (result.success === false) {
        break;
      }
      remainder = result.remainder;
      values.push(result.value);
    }
    return { success: true, value: values, remainder, failedExpectations };
  }
  // key:Expr ":" value:Expr
  // { return builder.newMapEntry(offset(), key, value) }
  function item466(
    text: string,
  ): runtime.Success<Expr_CreateStruct_Entry> | runtime.Failure {
    const result = item467(text);
    if (result.success === true) {
      return {
        success: true,
        value: item472(
          () =>
            runtime.getLocation(parse$source, input, text, result.remainder),
          () => runtime.getRange(parse$source, input, text, result.remainder),
          () => runtime.getText(text, result.remainder),
          () => input.length - text.length,
          (
            message: string,
            location = runtime.getLocation(
              parse$source,
              input,
              text,
              result.remainder,
            ),
            name?: string,
          ) => {
            throw new ParseError(message, location, name);
          },
          result.value[0],
          result.value[1],
        ),
        remainder: result.remainder,
        failedExpectations: [],
      };
    }
    return result;
  }
  // key:Expr ":" value:Expr
  function item467(
    text: string,
  ): runtime.Success<[Expr, Expr]> | runtime.Failure {
    const failedExpectations: runtime.FailedExpectation[] = [];
    let remainder = text;
    const result0 = item4(remainder);
    failedExpectations.push(...result0.failedExpectations);
    if (result0.success === false) {
      return {
        success: false,
        remainder: result0.remainder,
        failedExpectations,
      };
    }
    remainder = result0.remainder;
    const result1 = remainder.match(/^:/g);
    failedExpectations.push({
      expectation: item423,
      remainder: remainder,
    });
    if (result1?.length !== 1) {
      return {
        success: false,
        remainder,
        failedExpectations,
      };
    }
    remainder = remainder.slice(result1[0].length);
    const result2 = item4(remainder);
    failedExpectations.push(...result2.failedExpectations);
    if (result2.success === false) {
      return {
        success: false,
        remainder: result2.remainder,
        failedExpectations,
      };
    }
    remainder = result2.remainder;
    return {
      success: true,
      value: [result0.value, result2.value],
      remainder,
      failedExpectations,
    };
  }
  // ","
  function item473(text: string): runtime.Success<","> | runtime.Failure {
    if (text.startsWith(",")) {
      return {
        success: true,
        value: ",",
        remainder: text.slice(1),
        failedExpectations: [],
      };
    }
    return {
      success: false,
      remainder: text,
      failedExpectations: [
        {
          expectation: item386,
          remainder: text,
        },
      ],
    };
  }
  // (S @Access)*
  function item484(
    text: string,
  ): runtime.Success<((prevExpr: Expr) => Expr)[]> | runtime.Failure {
    const values: Array<(prevExpr: Expr) => Expr> = [];
    const failedExpectations: runtime.FailedExpectation[] = [];
    let remainder = text;
    while (true) {
      let r = remainder;
      const result = item485(r);
      failedExpectations.push(...result.failedExpectations);
      if (result.success === false) {
        break;
      }
      remainder = result.remainder;
      values.push(result.value);
    }
    return { success: true, value: values, remainder, failedExpectations };
  }
  // S @Access
  function item485(
    text: string,
  ): runtime.Success<(prevExpr: Expr) => Expr> | runtime.Failure {
    const failedExpectations: runtime.FailedExpectation[] = [];
    let remainder = text;
    const result0 = remainder.match(
      /^(([\t\n\f\r ])+)?(\/\/([^\r\n])*([\r\n])+)?(([\t\n\f\r ])+)?/g,
    );
    failedExpectations.push(
      {
        expectation: item41,
        remainder: remainder,
      },
      {
        expectation: item58,
        remainder: remainder,
      },
    );
    if (result0?.length !== 1) {
      return {
        success: false,
        remainder,
        failedExpectations,
      };
    }
    remainder = remainder.slice(result0[0].length);
    const result1 = item488(remainder);
    failedExpectations.push(...result1.failedExpectations);
    if (result1.success === false) {
      return {
        success: false,
        remainder: result1.remainder,
        failedExpectations,
      };
    }
    remainder = result1.remainder;
    return {
      success: true,
      value: result1.value,
      remainder,
      failedExpectations,
    };
  }
  // "." S field:Selector S ![(]
  // { return ((prevExpr: Expr) => builder.newSelectExpr(offset(), prevExpr, field)) }
  // / "." S func:Selector S "(" args:ExprList ")"
  // { return ((prevExpr: Expr) => builder.newMemberCallExpr(offset(), prevExpr, func, args)) }
  // / "[" index:Expr "]"
  // { return ((prevExpr: Expr) => builder.newCallExpr(offset(), "_[_]", [prevExpr, index])) }
  function item488(
    text: string,
  ): runtime.Success<(prevExpr: Expr) => Expr> | runtime.Failure {
    const choices = [item489, item498, item507];
    let failedExpectations: runtime.FailedExpectation[] = [];
    for (
      let func = choices.shift();
      func !== undefined;
      func = choices.shift()
    ) {
      const result = func(text);
      failedExpectations.push(...result.failedExpectations);
      if (result.success === true) {
        return {
          success: true,
          value: result.value,
          remainder: result.remainder,
          failedExpectations,
        };
      }
    }
    return {
      success: false,
      remainder: text,
      failedExpectations,
    };
  }
  // "." S field:Selector S ![(]
  // { return ((prevExpr: Expr) => builder.newSelectExpr(offset(), prevExpr, field)) }
  function item489(
    text: string,
  ): runtime.Success<(prevExpr: Expr) => Expr> | runtime.Failure {
    const result = item490(text);
    if (result.success === true) {
      return {
        success: true,
        value: item497(
          () =>
            runtime.getLocation(parse$source, input, text, result.remainder),
          () => runtime.getRange(parse$source, input, text, result.remainder),
          () => runtime.getText(text, result.remainder),
          () => input.length - text.length,
          (
            message: string,
            location = runtime.getLocation(
              parse$source,
              input,
              text,
              result.remainder,
            ),
            name?: string,
          ) => {
            throw new ParseError(message, location, name);
          },
          result.value[0],
        ),
        remainder: result.remainder,
        failedExpectations: [],
      };
    }
    return result;
  }
  // "." S field:Selector S ![(]
  function item490(text: string): runtime.Success<[string]> | runtime.Failure {
    const failedExpectations: runtime.FailedExpectation[] = [];
    let remainder = text;
    const result0 = remainder.match(/^\./g);
    failedExpectations.push({
      expectation: item83,
      remainder: remainder,
    });
    if (result0?.length !== 1) {
      return {
        success: false,
        remainder,
        failedExpectations,
      };
    }
    remainder = remainder.slice(result0[0].length);
    const result1 = remainder.match(
      /^(([\t\n\f\r ])+)?(\/\/([^\r\n])*([\r\n])+)?(([\t\n\f\r ])+)?/g,
    );
    failedExpectations.push(
      {
        expectation: item41,
        remainder: remainder,
      },
      {
        expectation: item58,
        remainder: remainder,
      },
    );
    if (result1?.length !== 1) {
      return {
        success: false,
        remainder,
        failedExpectations,
      };
    }
    remainder = remainder.slice(result1[0].length);
    const result2 = item399(remainder);
    failedExpectations.push(...result2.failedExpectations);
    if (result2.success === false) {
      return {
        success: false,
        remainder: result2.remainder,
        failedExpectations,
      };
    }
    remainder = result2.remainder;
    const result3 = remainder.match(
      /^(([\t\n\f\r ])+)?(\/\/([^\r\n])*([\r\n])+)?(([\t\n\f\r ])+)?/g,
    );
    failedExpectations.push(
      {
        expectation: item41,
        remainder: remainder,
      },
      {
        expectation: item58,
        remainder: remainder,
      },
    );
    if (result3?.length !== 1) {
      return {
        success: false,
        remainder,
        failedExpectations,
      };
    }
    remainder = remainder.slice(result3[0].length);
    const result4 = remainder.match(/^(?![(])/g);
    failedExpectations.push();
    if (result4?.length !== 1) {
      return {
        success: false,
        remainder,
        failedExpectations,
      };
    }
    remainder = remainder.slice(result4[0].length);
    return {
      success: true,
      value: [result2.value],
      remainder,
      failedExpectations,
    };
  }
  // "." S func:Selector S "(" args:ExprList ")"
  // { return ((prevExpr: Expr) => builder.newMemberCallExpr(offset(), prevExpr, func, args)) }
  function item498(
    text: string,
  ): runtime.Success<(prevExpr: Expr) => Expr> | runtime.Failure {
    const result = item499(text);
    if (result.success === true) {
      return {
        success: true,
        value: item506(
          () =>
            runtime.getLocation(parse$source, input, text, result.remainder),
          () => runtime.getRange(parse$source, input, text, result.remainder),
          () => runtime.getText(text, result.remainder),
          () => input.length - text.length,
          (
            message: string,
            location = runtime.getLocation(
              parse$source,
              input,
              text,
              result.remainder,
            ),
            name?: string,
          ) => {
            throw new ParseError(message, location, name);
          },
          result.value[0],
          result.value[1],
        ),
        remainder: result.remainder,
        failedExpectations: [],
      };
    }
    return result;
  }
  // "." S func:Selector S "(" args:ExprList ")"
  function item499(
    text: string,
  ): runtime.Success<[string, Expr[]]> | runtime.Failure {
    const failedExpectations: runtime.FailedExpectation[] = [];
    let remainder = text;
    const result0 = remainder.match(/^\./g);
    failedExpectations.push({
      expectation: item83,
      remainder: remainder,
    });
    if (result0?.length !== 1) {
      return {
        success: false,
        remainder,
        failedExpectations,
      };
    }
    remainder = remainder.slice(result0[0].length);
    const result1 = remainder.match(
      /^(([\t\n\f\r ])+)?(\/\/([^\r\n])*([\r\n])+)?(([\t\n\f\r ])+)?/g,
    );
    failedExpectations.push(
      {
        expectation: item41,
        remainder: remainder,
      },
      {
        expectation: item58,
        remainder: remainder,
      },
    );
    if (result1?.length !== 1) {
      return {
        success: false,
        remainder,
        failedExpectations,
      };
    }
    remainder = remainder.slice(result1[0].length);
    const result2 = item399(remainder);
    failedExpectations.push(...result2.failedExpectations);
    if (result2.success === false) {
      return {
        success: false,
        remainder: result2.remainder,
        failedExpectations,
      };
    }
    remainder = result2.remainder;
    const result3 = remainder.match(
      /^(([\t\n\f\r ])+)?(\/\/([^\r\n])*([\r\n])+)?(([\t\n\f\r ])+)?/g,
    );
    failedExpectations.push(
      {
        expectation: item41,
        remainder: remainder,
      },
      {
        expectation: item58,
        remainder: remainder,
      },
    );
    if (result3?.length !== 1) {
      return {
        success: false,
        remainder,
        failedExpectations,
      };
    }
    remainder = remainder.slice(result3[0].length);
    const result4 = remainder.match(/^\(/g);
    failedExpectations.push({
      expectation: item381,
      remainder: remainder,
    });
    if (result4?.length !== 1) {
      return {
        success: false,
        remainder,
        failedExpectations,
      };
    }
    remainder = remainder.slice(result4[0].length);
    const result5 = item384(remainder);
    failedExpectations.push(...result5.failedExpectations);
    if (result5.success === false) {
      return {
        success: false,
        remainder: result5.remainder,
        failedExpectations,
      };
    }
    remainder = result5.remainder;
    const result6 = remainder.match(/^\)/g);
    failedExpectations.push({
      expectation: item388,
      remainder: remainder,
    });
    if (result6?.length !== 1) {
      return {
        success: false,
        remainder,
        failedExpectations,
      };
    }
    remainder = remainder.slice(result6[0].length);
    return {
      success: true,
      value: [result2.value, result5.value],
      remainder,
      failedExpectations,
    };
  }
  // "[" index:Expr "]"
  // { return ((prevExpr: Expr) => builder.newCallExpr(offset(), "_[_]", [prevExpr, index])) }
  function item507(
    text: string,
  ): runtime.Success<(prevExpr: Expr) => Expr> | runtime.Failure {
    const result = item508(text);
    if (result.success === true) {
      return {
        success: true,
        value: item513(
          () =>
            runtime.getLocation(parse$source, input, text, result.remainder),
          () => runtime.getRange(parse$source, input, text, result.remainder),
          () => runtime.getText(text, result.remainder),
          () => input.length - text.length,
          (
            message: string,
            location = runtime.getLocation(
              parse$source,
              input,
              text,
              result.remainder,
            ),
            name?: string,
          ) => {
            throw new ParseError(message, location, name);
          },
          result.value[0],
        ),
        remainder: result.remainder,
        failedExpectations: [],
      };
    }
    return result;
  }
  // "[" index:Expr "]"
  function item508(text: string): runtime.Success<[Expr]> | runtime.Failure {
    const failedExpectations: runtime.FailedExpectation[] = [];
    let remainder = text;
    const result0 = remainder.match(/^\[/g);
    failedExpectations.push({
      expectation: item451,
      remainder: remainder,
    });
    if (result0?.length !== 1) {
      return {
        success: false,
        remainder,
        failedExpectations,
      };
    }
    remainder = remainder.slice(result0[0].length);
    const result1 = item4(remainder);
    failedExpectations.push(...result1.failedExpectations);
    if (result1.success === false) {
      return {
        success: false,
        remainder: result1.remainder,
        failedExpectations,
      };
    }
    remainder = result1.remainder;
    const result2 = remainder.match(/^\]/g);
    failedExpectations.push({
      expectation: item456,
      remainder: remainder,
    });
    if (result2?.length !== 1) {
      return {
        success: false,
        remainder,
        failedExpectations,
      };
    }
    remainder = remainder.slice(result2[0].length);
    return {
      success: true,
      value: [result1.value],
      remainder,
      failedExpectations,
    };
  }
  // S ops:$( "!"+ / "-"+ ) expr:Member
  // {
  // /* : Expr */
  // if (ops.length % 2 === 0) {
  // return expr;
  // }
  //
  // if (expr.exprKind.case === "callExpr" && expr.exprKind.value.function === `${ops[0]}_`) {
  // return expr.exprKind.value.args[0];
  // }
  //
  // return builder.newCallExpr(offset(), `${ops[0]}_`, [expr]);
  // }
  function item517(text: string): runtime.Success<Expr> | runtime.Failure {
    const result = item518(text);
    if (result.success === true) {
      return {
        success: true,
        value: item529(
          () =>
            runtime.getLocation(parse$source, input, text, result.remainder),
          () => runtime.getRange(parse$source, input, text, result.remainder),
          () => runtime.getText(text, result.remainder),
          () => input.length - text.length,
          (
            message: string,
            location = runtime.getLocation(
              parse$source,
              input,
              text,
              result.remainder,
            ),
            name?: string,
          ) => {
            throw new ParseError(message, location, name);
          },
          result.value[0],
          result.value[1],
        ),
        remainder: result.remainder,
        failedExpectations: [],
      };
    }
    return result;
  }
  // S ops:$( "!"+ / "-"+ ) expr:Member
  function item518(
    text: string,
  ): runtime.Success<[string, Expr]> | runtime.Failure {
    const failedExpectations: runtime.FailedExpectation[] = [];
    let remainder = text;
    const result0 = remainder.match(
      /^(([\t\n\f\r ])+)?(\/\/([^\r\n])*([\r\n])+)?(([\t\n\f\r ])+)?/g,
    );
    failedExpectations.push(
      {
        expectation: item41,
        remainder: remainder,
      },
      {
        expectation: item58,
        remainder: remainder,
      },
    );
    if (result0?.length !== 1) {
      return {
        success: false,
        remainder,
        failedExpectations,
      };
    }
    remainder = remainder.slice(result0[0].length);
    const result1 = item520(remainder);
    failedExpectations.push(...result1.failedExpectations);
    if (result1.success === false) {
      return {
        success: false,
        remainder: result1.remainder,
        failedExpectations,
      };
    }
    remainder = result1.remainder;
    const result2 = item30(remainder);
    failedExpectations.push(...result2.failedExpectations);
    if (result2.success === false) {
      return {
        success: false,
        remainder: result2.remainder,
        failedExpectations,
      };
    }
    remainder = result2.remainder;
    return {
      success: true,
      value: [result1.value, result2.value],
      remainder,
      failedExpectations,
    };
  }
  // $( "!"+ / "-"+ )
  function item520(text: string): runtime.Success<string> | runtime.Failure {
    const matches = text.match(/^((!)+|(-)+)/g);
    if (matches?.length === 1) {
      return {
        success: true,
        value: matches[0],
        remainder: text.slice(matches[0].length),
        failedExpectations: [],
      };
    }
    return {
      success: false,
      remainder: text,
      failedExpectations: [
        {
          expectation: item524,
          remainder: text,
        },
        {
          expectation: item75,
          remainder: text,
        },
      ],
    };
  }
  // MultiplicationTail?
  function item531(
    text: string,
  ): runtime.Success<((prevExpr: Expr) => Expr)[] | null> | runtime.Failure {
    const result = item533(text);
    if (result.success === true) {
      return result;
    }
    return {
      success: true,
      value: null,
      remainder: text,
      failedExpectations: result.failedExpectations,
    };
  }
  // (
  // S operator:( o:[*/%] { return `_${o}_` } ) nextExpr:Unary
  // { return ((prevExpr: Expr) => builder.newCallExpr(offset(), operator, [prevExpr, nextExpr])) }
  // )+
  function item533(
    text: string,
  ): runtime.Success<((prevExpr: Expr) => Expr)[]> | runtime.Failure {
    const values: Array<(prevExpr: Expr) => Expr> = [];
    const failedExpectations: runtime.FailedExpectation[] = [];
    let remainder = text;
    while (true) {
      let r = remainder;
      const result = item534(r);
      failedExpectations.push(...result.failedExpectations);
      if (result.success === false) {
        break;
      }
      remainder = result.remainder;
      values.push(result.value);
    }
    if (values.length < 1) {
      return { success: false, remainder: text, failedExpectations };
    }
    return { success: true, value: values, remainder, failedExpectations };
  }
  // S operator:( o:[*/%] { return `_${o}_` } ) nextExpr:Unary
  // { return ((prevExpr: Expr) => builder.newCallExpr(offset(), operator, [prevExpr, nextExpr])) }
  function item534(
    text: string,
  ): runtime.Success<(prevExpr: Expr) => Expr> | runtime.Failure {
    const result = item535(text);
    if (result.success === true) {
      return {
        success: true,
        value: item544(
          () =>
            runtime.getLocation(parse$source, input, text, result.remainder),
          () => runtime.getRange(parse$source, input, text, result.remainder),
          () => runtime.getText(text, result.remainder),
          () => input.length - text.length,
          (
            message: string,
            location = runtime.getLocation(
              parse$source,
              input,
              text,
              result.remainder,
            ),
            name?: string,
          ) => {
            throw new ParseError(message, location, name);
          },
          result.value[0],
          result.value[1],
        ),
        remainder: result.remainder,
        failedExpectations: [],
      };
    }
    return result;
  }
  // S operator:( o:[*/%] { return `_${o}_` } ) nextExpr:Unary
  function item535(
    text: string,
  ): runtime.Success<[string, Expr]> | runtime.Failure {
    const failedExpectations: runtime.FailedExpectation[] = [];
    let remainder = text;
    const result0 = remainder.match(
      /^(([\t\n\f\r ])+)?(\/\/([^\r\n])*([\r\n])+)?(([\t\n\f\r ])+)?/g,
    );
    failedExpectations.push(
      {
        expectation: item41,
        remainder: remainder,
      },
      {
        expectation: item58,
        remainder: remainder,
      },
    );
    if (result0?.length !== 1) {
      return {
        success: false,
        remainder,
        failedExpectations,
      };
    }
    remainder = remainder.slice(result0[0].length);
    const result1 = item537(remainder);
    failedExpectations.push(...result1.failedExpectations);
    if (result1.success === false) {
      return {
        success: false,
        remainder: result1.remainder,
        failedExpectations,
      };
    }
    remainder = result1.remainder;
    const result2 = item28(remainder);
    failedExpectations.push(...result2.failedExpectations);
    if (result2.success === false) {
      return {
        success: false,
        remainder: result2.remainder,
        failedExpectations,
      };
    }
    remainder = result2.remainder;
    return {
      success: true,
      value: [result1.value, result2.value],
      remainder,
      failedExpectations,
    };
  }
  // o:[*/%] { return `_${o}_` }
  function item537(text: string): runtime.Success<string> | runtime.Failure {
    const result = item539(text);
    if (result.success === true) {
      return {
        success: true,
        value: item541(
          () =>
            runtime.getLocation(parse$source, input, text, result.remainder),
          () => runtime.getRange(parse$source, input, text, result.remainder),
          () => runtime.getText(text, result.remainder),
          () => input.length - text.length,
          (
            message: string,
            location = runtime.getLocation(
              parse$source,
              input,
              text,
              result.remainder,
            ),
            name?: string,
          ) => {
            throw new ParseError(message, location, name);
          },
          result.value,
        ),
        remainder: result.remainder,
        failedExpectations: [],
      };
    }
    return result;
  }
  // [*/%]
  function item539(text: string): runtime.Success<string> | runtime.Failure {
    if (/^[*\/%]/g.test(text)) {
      return {
        success: true,
        value: text.slice(0, 1),
        remainder: text.slice(1),
        failedExpectations: [],
      };
    }
    return {
      success: false,
      remainder: text,
      failedExpectations: [
        {
          expectation: item540,
          remainder: text,
        },
      ],
    };
  }
  // AdditionTail?
  function item548(
    text: string,
  ): runtime.Success<((prevExpr: Expr) => Expr)[] | null> | runtime.Failure {
    const result = item550(text);
    if (result.success === true) {
      return result;
    }
    return {
      success: true,
      value: null,
      remainder: text,
      failedExpectations: result.failedExpectations,
    };
  }
  // (
  // S operator:( o:[+-] { return `_${o}_` } ) nextExpr:Multiplication
  // { return ((prevExpr: Expr) => builder.newCallExpr(offset(), operator, [prevExpr, nextExpr])) }
  // )+
  function item550(
    text: string,
  ): runtime.Success<((prevExpr: Expr) => Expr)[]> | runtime.Failure {
    const values: Array<(prevExpr: Expr) => Expr> = [];
    const failedExpectations: runtime.FailedExpectation[] = [];
    let remainder = text;
    while (true) {
      let r = remainder;
      const result = item551(r);
      failedExpectations.push(...result.failedExpectations);
      if (result.success === false) {
        break;
      }
      remainder = result.remainder;
      values.push(result.value);
    }
    if (values.length < 1) {
      return { success: false, remainder: text, failedExpectations };
    }
    return { success: true, value: values, remainder, failedExpectations };
  }
  // S operator:( o:[+-] { return `_${o}_` } ) nextExpr:Multiplication
  // { return ((prevExpr: Expr) => builder.newCallExpr(offset(), operator, [prevExpr, nextExpr])) }
  function item551(
    text: string,
  ): runtime.Success<(prevExpr: Expr) => Expr> | runtime.Failure {
    const result = item552(text);
    if (result.success === true) {
      return {
        success: true,
        value: item559(
          () =>
            runtime.getLocation(parse$source, input, text, result.remainder),
          () => runtime.getRange(parse$source, input, text, result.remainder),
          () => runtime.getText(text, result.remainder),
          () => input.length - text.length,
          (
            message: string,
            location = runtime.getLocation(
              parse$source,
              input,
              text,
              result.remainder,
            ),
            name?: string,
          ) => {
            throw new ParseError(message, location, name);
          },
          result.value[0],
          result.value[1],
        ),
        remainder: result.remainder,
        failedExpectations: [],
      };
    }
    return result;
  }
  // S operator:( o:[+-] { return `_${o}_` } ) nextExpr:Multiplication
  function item552(
    text: string,
  ): runtime.Success<[string, Expr]> | runtime.Failure {
    const failedExpectations: runtime.FailedExpectation[] = [];
    let remainder = text;
    const result0 = remainder.match(
      /^(([\t\n\f\r ])+)?(\/\/([^\r\n])*([\r\n])+)?(([\t\n\f\r ])+)?/g,
    );
    failedExpectations.push(
      {
        expectation: item41,
        remainder: remainder,
      },
      {
        expectation: item58,
        remainder: remainder,
      },
    );
    if (result0?.length !== 1) {
      return {
        success: false,
        remainder,
        failedExpectations,
      };
    }
    remainder = remainder.slice(result0[0].length);
    const result1 = item554(remainder);
    failedExpectations.push(...result1.failedExpectations);
    if (result1.success === false) {
      return {
        success: false,
        remainder: result1.remainder,
        failedExpectations,
      };
    }
    remainder = result1.remainder;
    const result2 = item24(remainder);
    failedExpectations.push(...result2.failedExpectations);
    if (result2.success === false) {
      return {
        success: false,
        remainder: result2.remainder,
        failedExpectations,
      };
    }
    remainder = result2.remainder;
    return {
      success: true,
      value: [result1.value, result2.value],
      remainder,
      failedExpectations,
    };
  }
  // o:[+-] { return `_${o}_` }
  function item554(text: string): runtime.Success<string> | runtime.Failure {
    const result = item556(text);
    if (result.success === true) {
      return {
        success: true,
        value: item557(
          () =>
            runtime.getLocation(parse$source, input, text, result.remainder),
          () => runtime.getRange(parse$source, input, text, result.remainder),
          () => runtime.getText(text, result.remainder),
          () => input.length - text.length,
          (
            message: string,
            location = runtime.getLocation(
              parse$source,
              input,
              text,
              result.remainder,
            ),
            name?: string,
          ) => {
            throw new ParseError(message, location, name);
          },
          result.value,
        ),
        remainder: result.remainder,
        failedExpectations: [],
      };
    }
    return result;
  }
  // [+-]
  function item556(text: string): runtime.Success<string> | runtime.Failure {
    if (/^[+\-]/g.test(text)) {
      return {
        success: true,
        value: text.slice(0, 1),
        remainder: text.slice(1),
        failedExpectations: [],
      };
    }
    return {
      success: false,
      remainder: text,
      failedExpectations: [
        {
          expectation: item93,
          remainder: text,
        },
      ],
    };
  }
  // RelationTail?
  function item563(
    text: string,
  ): runtime.Success<((prevExpr: Expr) => Expr)[] | null> | runtime.Failure {
    const result = item565(text);
    if (result.success === true) {
      return result;
    }
    return {
      success: true,
      value: null,
      remainder: text,
      failedExpectations: result.failedExpectations,
    };
  }
  // (
  // S operator:Relop nextExpr:Addition
  // { return ((prevExpr: Expr) => builder.newCallExpr(offset(), operator, [prevExpr, nextExpr])) }
  // )+
  function item565(
    text: string,
  ): runtime.Success<((prevExpr: Expr) => Expr)[]> | runtime.Failure {
    const values: Array<(prevExpr: Expr) => Expr> = [];
    const failedExpectations: runtime.FailedExpectation[] = [];
    let remainder = text;
    while (true) {
      let r = remainder;
      const result = item566(r);
      failedExpectations.push(...result.failedExpectations);
      if (result.success === false) {
        break;
      }
      remainder = result.remainder;
      values.push(result.value);
    }
    if (values.length < 1) {
      return { success: false, remainder: text, failedExpectations };
    }
    return { success: true, value: values, remainder, failedExpectations };
  }
  // S operator:Relop nextExpr:Addition
  // { return ((prevExpr: Expr) => builder.newCallExpr(offset(), operator, [prevExpr, nextExpr])) }
  function item566(
    text: string,
  ): runtime.Success<(prevExpr: Expr) => Expr> | runtime.Failure {
    const result = item567(text);
    if (result.success === true) {
      return {
        success: true,
        value: item595(
          () =>
            runtime.getLocation(parse$source, input, text, result.remainder),
          () => runtime.getRange(parse$source, input, text, result.remainder),
          () => runtime.getText(text, result.remainder),
          () => input.length - text.length,
          (
            message: string,
            location = runtime.getLocation(
              parse$source,
              input,
              text,
              result.remainder,
            ),
            name?: string,
          ) => {
            throw new ParseError(message, location, name);
          },
          result.value[0],
          result.value[1],
        ),
        remainder: result.remainder,
        failedExpectations: [],
      };
    }
    return result;
  }
  // S operator:Relop nextExpr:Addition
  function item567(
    text: string,
  ): runtime.Success<[string, Expr]> | runtime.Failure {
    const failedExpectations: runtime.FailedExpectation[] = [];
    let remainder = text;
    const result0 = remainder.match(
      /^(([\t\n\f\r ])+)?(\/\/([^\r\n])*([\r\n])+)?(([\t\n\f\r ])+)?/g,
    );
    failedExpectations.push(
      {
        expectation: item41,
        remainder: remainder,
      },
      {
        expectation: item58,
        remainder: remainder,
      },
    );
    if (result0?.length !== 1) {
      return {
        success: false,
        remainder,
        failedExpectations,
      };
    }
    remainder = remainder.slice(result0[0].length);
    const result1 = item570(remainder);
    failedExpectations.push(...result1.failedExpectations);
    if (result1.success === false) {
      return {
        success: false,
        remainder: result1.remainder,
        failedExpectations,
      };
    }
    remainder = result1.remainder;
    const result2 = item20(remainder);
    failedExpectations.push(...result2.failedExpectations);
    if (result2.success === false) {
      return {
        success: false,
        remainder: result2.remainder,
        failedExpectations,
      };
    }
    remainder = result2.remainder;
    return {
      success: true,
      value: [result1.value, result2.value],
      remainder,
      failedExpectations,
    };
  }
  // Relop "relational operator"
  // = (
  // operator:$("<=" / "<" / ">=" / ">" / "==" / "!=")
  // { return `_${operator}_` }
  // )
  // / "in" { return "@in" }
  //
  function item570(text: string): runtime.Success<string> | runtime.Failure {
    const result = item571(text);
    if (result.success === true) {
      return result;
    }
    return {
      success: false,
      remainder: result.remainder,
      failedExpectations: [
        {
          expectation: item593,
          remainder: result.remainder,
        },
      ],
    };
  }
  // (
  // operator:$("<=" / "<" / ">=" / ">" / "==" / "!=")
  // { return `_${operator}_` }
  // )
  // / "in" { return "@in" }
  function item571(text: string): runtime.Success<string> | runtime.Failure {
    const choices = [item572, item589];
    let failedExpectations: runtime.FailedExpectation[] = [];
    for (
      let func = choices.shift();
      func !== undefined;
      func = choices.shift()
    ) {
      const result = func(text);
      failedExpectations.push(...result.failedExpectations);
      if (result.success === true) {
        return {
          success: true,
          value: result.value,
          remainder: result.remainder,
          failedExpectations,
        };
      }
    }
    return {
      success: false,
      remainder: text,
      failedExpectations,
    };
  }
  // operator:$("<=" / "<" / ">=" / ">" / "==" / "!=")
  // { return `_${operator}_` }
  function item572(text: string): runtime.Success<string> | runtime.Failure {
    const result = item574(text);
    if (result.success === true) {
      return {
        success: true,
        value: item588(
          () =>
            runtime.getLocation(parse$source, input, text, result.remainder),
          () => runtime.getRange(parse$source, input, text, result.remainder),
          () => runtime.getText(text, result.remainder),
          () => input.length - text.length,
          (
            message: string,
            location = runtime.getLocation(
              parse$source,
              input,
              text,
              result.remainder,
            ),
            name?: string,
          ) => {
            throw new ParseError(message, location, name);
          },
          result.value,
        ),
        remainder: result.remainder,
        failedExpectations: [],
      };
    }
    return result;
  }
  // $("<=" / "<" / ">=" / ">" / "==" / "!=")
  function item574(text: string): runtime.Success<string> | runtime.Failure {
    const matches = text.match(/^(<=|<|>=|>|==|!=)/g);
    if (matches?.length === 1) {
      return {
        success: true,
        value: matches[0],
        remainder: text.slice(matches[0].length),
        failedExpectations: [],
      };
    }
    return {
      success: false,
      remainder: text,
      failedExpectations: [
        {
          expectation: item577,
          remainder: text,
        },
        {
          expectation: item579,
          remainder: text,
        },
        {
          expectation: item581,
          remainder: text,
        },
        {
          expectation: item583,
          remainder: text,
        },
        {
          expectation: item585,
          remainder: text,
        },
        {
          expectation: item587,
          remainder: text,
        },
      ],
    };
  }
  // "in" { return "@in" }
  function item589(text: string): runtime.Success<string> | runtime.Failure {
    const result = item590(text);
    if (result.success === true) {
      return {
        success: true,
        value: item592(
          () =>
            runtime.getLocation(parse$source, input, text, result.remainder),
          () => runtime.getRange(parse$source, input, text, result.remainder),
          () => runtime.getText(text, result.remainder),
          () => input.length - text.length,
          (
            message: string,
            location = runtime.getLocation(
              parse$source,
              input,
              text,
              result.remainder,
            ),
            name?: string,
          ) => {
            throw new ParseError(message, location, name);
          },
        ),
        remainder: result.remainder,
        failedExpectations: [],
      };
    }
    return result;
  }
  // "in"
  function item590(text: string): runtime.Success<"in"> | runtime.Failure {
    if (text.startsWith("in")) {
      return {
        success: true,
        value: "in",
        remainder: text.slice(2),
        failedExpectations: [],
      };
    }
    return {
      success: false,
      remainder: text,
      failedExpectations: [
        {
          expectation: item591,
          remainder: text,
        },
      ],
    };
  }
  // $(S "&&")
  function item598(text: string): runtime.Success<string> | runtime.Failure {
    const matches = text.match(
      /^(([\t\n\f\r ])+)?(\/\/([^\r\n])*([\r\n])+)?(([\t\n\f\r ])+)?&&/g,
    );
    if (matches?.length === 1) {
      return {
        success: true,
        value: matches[0],
        remainder: text.slice(matches[0].length),
        failedExpectations: [],
      };
    }
    return {
      success: false,
      remainder: text,
      failedExpectations: [
        {
          expectation: item41,
          remainder: text,
        },
        {
          expectation: item58,
          remainder: text,
        },
        {
          expectation: item601,
          remainder: text,
        },
      ],
    };
  }
  // $(S "||")
  function item604(text: string): runtime.Success<string> | runtime.Failure {
    const matches = text.match(
      /^(([\t\n\f\r ])+)?(\/\/([^\r\n])*([\r\n])+)?(([\t\n\f\r ])+)?\|\|/g,
    );
    if (matches?.length === 1) {
      return {
        success: true,
        value: matches[0],
        remainder: text.slice(matches[0].length),
        failedExpectations: [],
      };
    }
    return {
      success: false,
      remainder: text,
      failedExpectations: [
        {
          expectation: item41,
          remainder: text,
        },
        {
          expectation: item58,
          remainder: text,
        },
        {
          expectation: item607,
          remainder: text,
        },
      ],
    };
  }
  // TernaryTail?
  function item611(
    text: string,
  ): runtime.Success<[Expr, Expr] | null> | runtime.Failure {
    const result = item613(text);
    if (result.success === true) {
      return result;
    }
    return {
      success: true,
      value: null,
      remainder: text,
      failedExpectations: result.failedExpectations,
    };
  }
  // "?" t:ConditionalOr S ":" f:Expr S
  // {
  // /* : [Expr, Expr] */
  // return [t, f];
  // }
  function item613(
    text: string,
  ): runtime.Success<[Expr, Expr]> | runtime.Failure {
    const result = item614(text);
    if (result.success === true) {
      return {
        success: true,
        value: item621(
          () =>
            runtime.getLocation(parse$source, input, text, result.remainder),
          () => runtime.getRange(parse$source, input, text, result.remainder),
          () => runtime.getText(text, result.remainder),
          () => input.length - text.length,
          (
            message: string,
            location = runtime.getLocation(
              parse$source,
              input,
              text,
              result.remainder,
            ),
            name?: string,
          ) => {
            throw new ParseError(message, location, name);
          },
          result.value[0],
          result.value[1],
        ),
        remainder: result.remainder,
        failedExpectations: [],
      };
    }
    return result;
  }
  // "?" t:ConditionalOr S ":" f:Expr S
  function item614(
    text: string,
  ): runtime.Success<[Expr, Expr]> | runtime.Failure {
    const failedExpectations: runtime.FailedExpectation[] = [];
    let remainder = text;
    const result0 = remainder.match(/^\?/g);
    failedExpectations.push({
      expectation: item616,
      remainder: remainder,
    });
    if (result0?.length !== 1) {
      return {
        success: false,
        remainder,
        failedExpectations,
      };
    }
    remainder = remainder.slice(result0[0].length);
    const result1 = item8(remainder);
    failedExpectations.push(...result1.failedExpectations);
    if (result1.success === false) {
      return {
        success: false,
        remainder: result1.remainder,
        failedExpectations,
      };
    }
    remainder = result1.remainder;
    const result2 = remainder.match(
      /^(([\t\n\f\r ])+)?(\/\/([^\r\n])*([\r\n])+)?(([\t\n\f\r ])+)?/g,
    );
    failedExpectations.push(
      {
        expectation: item41,
        remainder: remainder,
      },
      {
        expectation: item58,
        remainder: remainder,
      },
    );
    if (result2?.length !== 1) {
      return {
        success: false,
        remainder,
        failedExpectations,
      };
    }
    remainder = remainder.slice(result2[0].length);
    const result3 = remainder.match(/^:/g);
    failedExpectations.push({
      expectation: item423,
      remainder: remainder,
    });
    if (result3?.length !== 1) {
      return {
        success: false,
        remainder,
        failedExpectations,
      };
    }
    remainder = remainder.slice(result3[0].length);
    const result4 = item4(remainder);
    failedExpectations.push(...result4.failedExpectations);
    if (result4.success === false) {
      return {
        success: false,
        remainder: result4.remainder,
        failedExpectations,
      };
    }
    remainder = result4.remainder;
    const result5 = remainder.match(
      /^(([\t\n\f\r ])+)?(\/\/([^\r\n])*([\r\n])+)?(([\t\n\f\r ])+)?/g,
    );
    failedExpectations.push(
      {
        expectation: item41,
        remainder: remainder,
      },
      {
        expectation: item58,
        remainder: remainder,
      },
    );
    if (result5?.length !== 1) {
      return {
        success: false,
        remainder,
        failedExpectations,
      };
    }
    remainder = remainder.slice(result5[0].length);
    return {
      success: true,
      value: [result1.value, result4.value],
      remainder,
      failedExpectations,
    };
  }
}<|MERGE_RESOLUTION|>--- conflicted
+++ resolved
@@ -1041,21 +1041,16 @@
     /* : Expr */
     if (relation.length === 1) {
       return relation[0];
-<<<<<<< HEAD
-    } else {
-      const logicManager = LogicManager.newBalancingLogicManager(
-        builder,
-        "_&&_",
-        relation[0],
-      );
-      for (let i = 1; i < relation.length; i += 1) {
-        logicManager.addTerm(offset(), relation[i]);
-      }
-      return logicManager.toExpr();
-=======
->>>>>>> 6731b07b
-    }
-    return builder.newCallExpr(offset(), "_&&_", relation);
+    }
+    const logicManager = LogicManager.newBalancingLogicManager(
+      builder,
+      "_&&_",
+      relation[0],
+    );
+    for (let i = 1; i < relation.length; i += 1) {
+      logicManager.addTerm(offset(), relation[i]);
+    }
+    return logicManager.toExpr();
   }
   function item609(
     location: () => runtime.LocationRange,
@@ -1068,21 +1063,16 @@
     /* : Expr */
     if (and.length === 1) {
       return and[0];
-<<<<<<< HEAD
-    } else {
-      const logicManager = LogicManager.newBalancingLogicManager(
-        builder,
-        "_||_",
-        and[0],
-      );
-      for (let i = 1; i < and.length; i += 1) {
-        logicManager.addTerm(offset(), and[i]);
-      }
-      return logicManager.toExpr();
-=======
->>>>>>> 6731b07b
-    }
-    return builder.newCallExpr(offset(), "_||_", and);
+    }
+    const logicManager = LogicManager.newBalancingLogicManager(
+      builder,
+      "_||_",
+      and[0],
+    );
+    for (let i = 1; i < and.length; i += 1) {
+      logicManager.addTerm(offset(), and[i]);
+    }
+    return logicManager.toExpr();
   }
   function item621(
     location: () => runtime.LocationRange,
@@ -1232,8 +1222,8 @@
   // /* : Expr */
   // if (and.length === 1) {
   // return and[0];
-<<<<<<< HEAD
-  // } else {
+  // }
+  //
   // const logicManager = LogicManager.newBalancingLogicManager(
   // builder,
   // "_||_",
@@ -1243,11 +1233,6 @@
   // logicManager.addTerm(offset(), and[i]);
   // }
   // return logicManager.toExpr();
-=======
->>>>>>> 6731b07b
-  // }
-  //
-  // return builder.newCallExpr(offset(), "_||_", and);
   // }
   function item8(text: string): runtime.Success<Expr> | runtime.Failure {
     const result = item10(text);
@@ -1313,8 +1298,8 @@
   // /* : Expr */
   // if (relation.length === 1) {
   // return relation[0];
-<<<<<<< HEAD
-  // } else {
+  // }
+  //
   // const logicManager = LogicManager.newBalancingLogicManager(
   // builder,
   // "_&&_",
@@ -1324,11 +1309,6 @@
   // logicManager.addTerm(offset(), relation[i]);
   // }
   // return logicManager.toExpr();
-=======
->>>>>>> 6731b07b
-  // }
-  //
-  // return builder.newCallExpr(offset(), "_&&_", relation);
   // }
   function item12(text: string): runtime.Success<Expr> | runtime.Failure {
     const result = item14(text);
@@ -1871,6 +1851,7 @@
   }
   // Comment "comment"
   // = '//' [^\r\n]* NewLine
+  //
   function item44(
     text: string,
   ): runtime.Success<["//", string[], string[]]> | runtime.Failure {
