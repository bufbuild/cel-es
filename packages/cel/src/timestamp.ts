--- conflicted
+++ resolved
@@ -15,30 +15,13 @@
 import { create } from "@bufbuild/protobuf";
 import { TimestampSchema, type Timestamp } from "@bufbuild/protobuf/wkt";
 
-<<<<<<< HEAD
-const ONE_SECOND = 1000000000;
-const MAX_TIMESTAMP_SECONDS = 253402300799n;
-const MIN_TIMESTAMP_SECONDS = -62135596800n;
-=======
 const MAX_TIMESTAMP_SECONDS = 253402300799n;
 const MIN_TIMESTAMP_SECONDS = -62135596800n;
 const ONE_SECOND = 1000000000n;
->>>>>>> eb01dd54
 
 /**
  * Create a new Timestamp, canonicalizing the representation
  */
-<<<<<<< HEAD
-export function createTimestamp(seconds: bigint, nanos: number): Timestamp {
-  if (nanos >= ONE_SECOND) {
-    seconds += BigInt(Math.floor(nanos / ONE_SECOND));
-    nanos = nanos % ONE_SECOND;
-  } else if (nanos < 0) {
-    const negSeconds = Math.floor(-nanos / ONE_SECOND);
-    seconds -= BigInt(negSeconds);
-    nanos = nanos + negSeconds * ONE_SECOND;
-  }
-=======
 export function createTimestamp(s = 0n, ns: bigint | number = 0n): Timestamp {
   // fully express timestamp in nanoseconds
   const fullNanos = s * ONE_SECOND + BigInt(ns);
@@ -51,7 +34,6 @@
   const nanos = Number((fullNanos % ONE_SECOND) + shift * ONE_SECOND);
 
   // refer to https://buf.build/protocolbuffers/wellknowntypes/file/main:google/protobuf/timestamp.proto
->>>>>>> eb01dd54
   if (seconds > MAX_TIMESTAMP_SECONDS || seconds < MIN_TIMESTAMP_SECONDS) {
     throw new Error("timestamp out of range");
   }
