--- conflicted
+++ resolved
@@ -44,22 +44,17 @@
       /* : Expr */
       if (and.length === 1) {
         return and[0];
-<<<<<<< HEAD
-      } else {
-        const logicManager = LogicManager.newBalancingLogicManager(
-          builder,
-          "_||_",
-          and[0]
-        );
-        for (let i = 1; i < and.length; i += 1) {
-          logicManager.addTerm(offset(), and[i]);
-        }
-        return logicManager.toExpr();
-=======
->>>>>>> 6731b07b
-      }
-
-      return builder.newCallExpr(offset(), "_||_", and);
+      }
+
+      const logicManager = LogicManager.newBalancingLogicManager(
+        builder,
+        "_||_",
+        and[0]
+      );
+      for (let i = 1; i < and.length; i += 1) {
+        logicManager.addTerm(offset(), and[i]);
+      }
+      return logicManager.toExpr();
     }
 
 ConditionalAnd
@@ -68,22 +63,17 @@
       /* : Expr */
       if (relation.length === 1) {
         return relation[0];
-<<<<<<< HEAD
-      } else {
-        const logicManager = LogicManager.newBalancingLogicManager(
-          builder,
-          "_&&_",
-          relation[0]
-        );
-        for (let i = 1; i < relation.length; i += 1) {
-          logicManager.addTerm(offset(), relation[i]);
-        }
-        return logicManager.toExpr();
-=======
->>>>>>> 6731b07b
-      }
-
-      return builder.newCallExpr(offset(), "_&&_", relation);
+      }
+
+      const logicManager = LogicManager.newBalancingLogicManager(
+        builder,
+        "_&&_",
+        relation[0]
+      );
+      for (let i = 1; i < relation.length; i += 1) {
+        logicManager.addTerm(offset(), relation[i]);
+      }
+      return logicManager.toExpr();
     }
 
 Relation
